## Version 0.2.2-SNAPSHOT
*In progress*

This is a *minor release* that aims to be fully compatible with v0.2.0 while fixing bugs.

List of bugs fixed:
* 'Delaunay cluster features 2D' could give wrong results when 'Add cluster measurements' is selected
  * Bug likely introduced in ~v0.2.0-m5 (may want to recheck results if using this specific command)
* Phantom polylines when creating objects with the pixel classifier (https://github.com/qupath/qupath/issues/544)
* Unable to resolve project URIs when moving a project across file systems (https://github.com/qupath/qupath/issues/543)
* Polygons could sometimes be closed early when making annotations quickly (https://github.com/qupath/qupath/issues/553)
* Annotation names were not hidden along with classes (https://github.com/qupath/qupath/issues/557)
* Object names and colors were not stored as properties in GeoJSON (https://github.com/qupath/qupath/issues/549)
* Unable to specify image within a project to process when running a script from the command line (https://github.com/qupath/qupath/issues/560)
* Tile cache not created when running scripts from the command line (https://github.com/qupath/qupath/issues/561)
* Resolve hierarchy is very slow for some TMAs with many detections (https://github.com/qupath/qupath/issues/564)
* Unnecessary warning sometimes printed when generating tiles for parallel processing
* AbstractPlugin log messages emitted (at INFO level) when adding a step to the command history
* Shift+tab and Shift+/ to indent or comment caused script editor to scroll to the top
<<<<<<< HEAD
* Project cannot be loaded if no previous URI is available
* 'Delaunay cluster features 2D' could give wrong results when 'Add cluster measurements' is selected
  * Bug likely introduced in ~v0.2.0-m5 (may want to recheck results if using this specific command)

Dependency updates:
=======

Dependency updates:
* AdoptOpenJDK 14.0.2
>>>>>>> cd8491b3
* Bio-Formats 6.5.1; see https://docs.openmicroscopy.org/bio-formats/6.5.1/about/whats-new.html


## Version 0.2.1

This is a *minor release* that aims to be fully compatible with v0.2.0 while fixing numerous bugs.

The most significant change is to fix the behavior of 'Resolve hierarchy' in the specific case where it is called for a TMA image; see https://github.com/qupath/qupath/issues/540 for more details if this might affect you.

Full list of bugs fixed:
* 'Resolve hierarchy' does not work correctly for images containing both detections and TMA cores (https://github.com/qupath/qupath/issues/540)
* Points tool does not support z-stacks/time series (https://github.com/qupath/qupath/issues/526)
* Point annotations cannot be merged; attempting to merge objects across z-slices throws an exception
* Error thrown when right-clicking a points annotation in the counting dialog
* Inconsistent pixel classifier behavior when switching between known/unknown pixel sizes (https://github.com/qupath/qupath/issues/531)
* Cannot load a project if no classes.json is found (https://github.com/qupath/qupath/issues/510)
* Unable to correctly import v0.1.2 projects containing multi-series image files (https://github.com/qupath/qupath/issues/515)
* Closing QuPath abnormally can result in broken data files (https://github.com/qupath/qupath/issues/512)
* Closing QuPath from the dock icon on macOS closes immediately with no opportunity to save data
* Switched zoom in/out direction, + shortcut does not zoom in (https://github.com/qupath/qupath/issues/518)
* Misbehaving 'Update URIs' dialog (https://github.com/qupath/qupath/issues/519)
* Create thresholder' dialog grows in size and forgets recent options when reopening (https://github.com/qupath/qupath/issues/517)
* Brightness/Contrast & color transforms reset when training a pixel classifier/creating a thresholder for an RGB image (https://github.com/qupath/qupath/issues/509)
* Launching QuPath from the command line on Windows does not handle non-ASCII characters (https://github.com/qupath/qupath/issues/320)
* Exception thrown by 'Add shape features' dialog under some circumstances (https://github.com/qupath/qupath/issues/522)
* TMA grid view would sometimes not show all cores (https://github.com/qupath/qupath/issues/96)
* Modal dialogs that launch new modal dialogs occasionally misbehave (e.g. drop behind the main window)
* Null pointer exception when opening an incompatible image when training a pixel classifier (e.g. RGB to multichannel)
* Occasional "Width (-1) and height (-1) cannot be <= 0" error when opening an image
* Warnings/errors reported when first loading libraries via JavaCPP
* Changing classification color only updates the current viewer
* Max number of images/annotations loaded from OMERO limited by pagination
* Experimental AffineTransformImageServer did not update pixel calibration values (https://github.com/qupath/qupath/issues/528)
* 'Reload data' causes images to sometimes be re-added to a project (https://github.com/qupath/qupath/issues/534)
* Unable to stop tile/OME-TIFF export after it has begun
* Minor TensorFlow extension-related updates (requires building from source)


## Version 0.2.0

Welcome to QuPath v0.2.0!
A *lot* has changed since the last stable release, v0.1.2.
For more details, see the documentation at http://qupath.readthedocs.io

See also the changelogs for the past 12 milestone versions to watch the evolution of the software over the past 2 years.
This release contains the following (minor) changes since v0.2.0-m12:
* Change (debug).exe to (console).exe on Windows
  * Required also for running from the command line
* Added more prefilter options to 'Create thresholder'
* Added threshold lines to histograms for single measurement/cell intensity classification
* Bug fixes:
  * Unable to set max memory on Windows (https://github.com/qupath/qupath/issues/490)
    * Note this may still fail due to insufficient permissions (e.g. on macOS)
  * Fail with a more meaningful error if an incompatible extension is found (https://github.com/qupath/qupath/issues/497)
  * Selected images remained with 'Run for project' even when the project changed (https://github.com/qupath/qupath/issues/501)
  * Command bar sometimes overlapped the z-slice/timepoint sliders
  * writeImage did not do all z-slices/timepoints for an OME-TIFF
  * 'Show TMA measurements' showed detection measurements instead
  * Fixed many typos (thanks to Cameron Lloyd)


## Version 0.2.0-m12

This is the *release candidate* for v0.2.0 (i.e. the proposed stable version).

* Many improvements to pixel & object classification
  * Train classifiers across all images currently open
  * Train classifiers using annotations from unopened images in the same project ('Load training' button)
  * Better standardization of classifier training dialogs
  * Random Trees classifiers now have seeds set properly
  * Classifier names are case-insensitive (to reduce issues if potentially overwriting files)
* Many other pixel classifier improvements
  * Finally scriptable! Scripting commands automatically recorded - requires that the classifier is saved in a project
  * New 'Measure' button to store measurements after the classifier is closed, for any object type (including detections)
  * More control over how objects are created
  * More control over the regions where the classifier is applied in 'live' preview mode
  * Default classifier is now ANN (often better & much faster than Random Trees)
* 'Classify -> Object classification -> Set cell intensity classification' now works for all detections if no cells are present
* Measurement lists are reset if an object's ROI is changed
  * This guards against inadvertently producing invalid measurements by modifying an annotate after measuring
* Viewer no longer centered on selected object when the selection changes or when typing 'Enter'
  * Fixes some annoyances, especially when annotating across multiple viewers
  * Center viewer by double-clicking objects in the 'Annotations' or 'Hierarchy' tab, or in a measurement table
* Improved spatial measurements
  * Optionally split multi-part classifications (e.g. "Class 1: Class 2") for distance calculations (https://github.com/qupath/qupath/issues/405)
  * Major performance improvement for the 'Detect centroid distances 2D' command (by using a spatial cache)
* LabeledImageServer improvements
  * Supports more than 255 distinct labels
  * New useUniqueLabels() option to support labelling by object, not only classification
* Fixed bug/ambiguity in 'Fill holes' & 'Remove fragments and holes'
  * Handle nested polygons/holes more reliably
  * Changed behavior! Area thresholds now refer to total polygon/hole area ignoring any nested polygons or holes
* Script editor improvements
  * Display which script is currently running in the script editor
  * Current project now accessible in scripts run outside of the script editor (e.g. from the command line)
  * Intercept mouse clicks for main window while a script is running & show a warning
  * Show a confirm prompt if trying to quit QuPath while a script is running
  * Adapted "Show log in console" option gives better control of script output (turn off to see less console output)
* Improved OMERO web API support
  * Supports a wider range of URLs, including import for multiple images via one 'link' URL
  * Intended primarily for brightfield whole slide images -- limited to RGB
* New 'Import objects' option when adding images to a project
  * Supports importing ROIs/overlays from ImageJ TIFF images and OMERO
* New 'Add shape features' command (replaces old command with the same name)
  * Easier to call in scripts
  * Supports additional measurements (including max/min diameters, solidity)
* New preference to optionally invert the orientation of the z-position slide for z-stacks
* Improved 'Measurement manager' to remove some or all measurements from objects of any type
* Show ID in tooltip for project entries (makes it easier to find the data directory)
* Other bug fixes, including:
  * Local normalization now applied before calculating other features (was applied after in m11)
  * Show only 'Num detections' if there are detections anywhere in the image
  * Fixed bug in 'Simplify shape' to handle polygons and rectangles properly
  * Fixed bug in command bar display when toggling the analysis pane visibility
  * Fixed bug where the RNG seed was not set before training classifiers
  * Fixed bug in 'Create combined training image' that failed to handle unclassified annotations
  * Projects are automatically saved after changing the image name (https://github.com/qupath/qupath/issues/465)
* Bump dependencies ImageJ, Bio-Formats, JUnit, picocli


## Version 0.2.0-m11

This is a *milestone* (i.e. still in development) version made available to try out new features early.

* Introduced 'ImageOp' and 'ImageDataOp' as a flexible way to chain processing steps
* Rewrote most of the pixel classification
  * Now much simpler and more maintainable (using Ops)
  * Supports color deconvolution
  * Faster (possibly)
* New-style object classifiers support command logging/scripting
* Added 'Import images from v0.1.2' command to recover data from old projects
* Added groovy-xml as a dependency (https://github.com/qupath/qupath/issues/455)
* Fixed bugs
  * Save & Save As are swapped (https://github.com/qupath/qupath/issues/451)
  * Reinstate adding images to projects via drag & drop (https://github.com/qupath/qupath/issues/450)
  * Fixed specifying z-slices/timepoints with OME-TIFF export (https://github.com/qupath/qupath/issues/453)
  * Improved user notification when loading a broken extension (https://github.com/qupath/qupath/issues/454)


## Version 0.2.0-m10

This is a *milestone* (i.e. still in development) version made available to try out new features early.

* Updated to use Java 14
  * Easier to build from source
* Code *extensively* revised and cleaned up
  * Commands are activated/deactivated according to status (e.g. if an image or project is opened)
  * Help text available for most commands via the 'Command list'
  * Lots more javadocs and a (somewhat) more logical arrangement
* All-new command line interface
  * Customize QuPath's launch, call scripts
  * Convert images to OME-TIFF
* Scripting improvements
  * Updated to Groovy 3 - scripts now support more recent Java syntax (e.g. lambdas, try-with-resources)
  * Pasting files results in them being converted to absolute paths
  * New 'Paste & escape' command to automatically escape characters for Java Strings
  * Set logging level with LogManager class
* New 'Measure -> Export measurements' command to export measurements for multiple images within a project
* Scriptable 'Select objects by classification' command
* Optionally show/hide annotation names in the viewer (shortcut key 'N')
* Updated methods to save/load points within the counting tool
  * Use TSV files to improve portability
  * Support including classifications and other annotation properties
* Optionally sort project entries by URI (e.g. to group images read from the same file)
* Improved support for profiling with VisualVM
* Improved support for large, non-pyramidal images
* 'Simplify shape' command can now be applied to all selected annotations
* Bug fixes, including:
  * Gap between tiles when calculating superpixels for large regions (https://github.com/qupath/qupath/issues/345)
  * Cannot create objects when loading simple thresholding classifier (https://github.com/qupath/qupath/issues/403)
  * Consistency in Measurement Map display (https://github.com/qupath/qupath/issues/295)
  * Poor performance when working with many annotations (regression in m9)
  * Freeze when launching ImageJ from Mac under some circumstances
  * Use default channel names if Bio-Formats returns an empty String
  * Log meaningful warning if pixel classifier uses duplicated channel names
* Update dependencies: JavaFX, OpenCV, Bio-Formats, JFreeSVG, ImageJ, Guava, RichTextFX


## Version 0.2.0-m9
This is a *milestone* (i.e. still in development) version made available to try out new features early. Changes include:

#### Multiplexed analysis & Object classification
* Completely rewritten object classifier (currently flagged with 'New'! in the menus)
  * Support for multi-class classification with composite classifiers
  * New command to create single-measurement classifiers 
  * New command to apply intensity (sub)classification
  * JSON serialization for classifiers
* New 'Centroids only' cell display mode to visualize cells with complex classifications
* Improved Brightness/Contrast support
  * Filter box to quickly find specific channels within long lists
  * New scripting methods to set display range, e.g. setChannelDisplayRange(channel, min, max)

#### Classes & annotations
* Revised 'Annotations' tab
  * New options to set the available class list (e.g. from existing objects, image channels)
  * Change class visibility with spacebar (toggle), s (show) or h (hide)
  * Select objects with specific classifications more easily
  * More consistent annotation menus
* Major changes to annotation ROI manipulation
  * 'Duplicate annotations' applies to multiple selections
  * 'Merge annotations' and 'Split annotations' work with point ROIs, not only areas
  * 'Make inverse' uses ROIs from multiple annotations (within the same plane)
  * More ROI manipulation commands are scriptable, update selections when complete
* Counting tool improvements

### Images & projects
* Bio-Formats series selector (enables specific series to be accessed outside projects)
* More project options
  * Duplicate images, optionally with associated data files
  * Fixed issue with 'Add images' pane, where the window could be too large for some screens
  * 'Add images' pane now supports Drag & Drop
  * 'Add images' pane now supports .qpproj files to import images & data from other projects
* New SVG export options (made possible by JFreeSVG)

### Other things
* File -> Quit menu item added
* Viewer no longer 'resets' location when opening the same image or reloading data
* New preferences
  * Select main font; default changed to Sans-Serif for macOS
  * Turn on/off system menubar
* Show accelerator within 'Command list' table
* Improved attempt to parse channel names from slice labels in ImageJServer
* More useful static methods, e.g. PathObjectTools.removeOverlaps()
* Fixed bug in Jar classpath that prevented QuPath running from a command line
* Update dependencies (Bio-Formats, ControlsFX, ImageJ, Guava, Groovy, RichTextFX)


## Version 0.2.0-m8
This is a *milestone* (i.e. still in development) version made available to try out new features early.
* Fixed repainting bug that could cause existing annotations to temporarily shift when drawing new annotations
* Fixed 'Zoom to fit' bug that meant command did not correctly resize and center the image in the viewer
* Added 'Match viewer resolutions' command to help synchronize when using multiple viewers
* Improved tile export within a script
* Improved interactive transformations
  * More options for 'Interactive image alignment', including support to specify affine transform manually
  * Log affine transform when applying 'Rotate annotation'


## Version 0.2.0-m7
This is a *milestone* (i.e. still in development) version made available to try out new features early.
* Fixed bug that could cause QuPath to freeze when selecting objects with a mini-viewer active, see https://github.com/qupath/qupath/issues/377
* Improved performance converting shapes to geometries, see https://github.com/qupath/qupath/issues/378
* Improved robustness when drawing complex shapes, see https://github.com/qupath/qupath/issues/376
* Improved stability when script directories cannot be found, see https://github.com/qupath/qupath/issues/373
* Prompt to save each image when closing a project with multiple viewers active
* Updated 'Rotate annotation' command to use JTS


## Version 0.2.0-m6
This is a *milestone* (i.e. still in development) version made available to try out new features early.
### Important bug fix!
* Positive per mm^2 measurement fixed; this could be wrong in v0.2.0-m5 (other versions not affected)
### Important behavior change!
* Parent-child relationships are no longer automatically calculated between objects!
For an explanation of the reasons behind this change & what it means, see the blog.
### Other changes:
* Pixel classifier shows live area measurements with 'Classification' output (in m5 this worked only with 'Probability' output)
* New 'Detection centroid distances 2D' command (e.g. to find distances to cells with different classifications)
* Smoother drawing, faster viewer repainting
* Point annotation improvements
  * Faster repainting
  * Converting detections to points now uses nucleus ROIs when applied to cells, no longer requires deleting the detections
* More shortcuts, e.g. Ctrl+Alt+A to select annotations, Ctrl+Alt+D to select detections
* GeometryROI now replaces AreaROI and AWTAreaROI for improved performance and consistency
* Fixed bug when converting ROIs with nested holes to JTS Geometries
* Undo/Redo and tile cache size information added to Memory Monitor
* Added support for ImageWriters to write to output streams
* Updated build script to Gradle 6.0
* Use bioformats_package.jar rather than separate dependences (easier to upgrade/downgrade if needed)


## Version 0.2.0-m5
This is a *milestone* (i.e. still in development) version made available to try out new features early.
Changes include:
* Many improvements to the pixel classifier
  * New 'structure tensor' features
  * Currently-training classifier can still operate when images are changed
  * Added live feature overlays to view classifier features in context
  * Added 'Advanced' features, including optional PCA and selecting a 'Boundary' classification
  * Ability to save & reload classifiers (format may change!)
  * New 'Create threshold classifier' command (replaces old simple threshold command)
* Improved 'Dark' theme (available in the preferences)
* Scripting Improvements
  * Changed syntax highlighting - for better behavior with the 'Dark' theme
  * Core classes can now be auto-imported (use Ctrl-Shift to cycle through code-completions)
  * More helpful error messages for common errors
  * New setPixelSizeMicrons(double, double) scripting method
  * New replaceClassification(String, String) scripting method
  * Warning when applying 'Run for project' to an image currently open
* Major ROI revisions
  * Area ROIs 'snap' to pixel coordinates by default (can be changed in the preferences)
  * New GeometryROI replaces AWTAreaROI
  * 'Distance to annotations 2D' now supports line and point ROIs
  * Increased use of Java Topology Suite  for Geometry calculations
  * Removed older interfaces (PathShape, PathPoints, PathArea, PathLine and TranslatableROI), moved more methods into ROI directly
* Zoom in further for more accurate pixel-wise annotations
* Revised cell detection & other detection commands that use tiling
  * Bigger tile overlap & improved contour smoothing in cell detection (note: this will impact results!)
* Wand tool improvements
  * Change wand color modes in Edit -> Preferences
  * Press Ctrl (Cmd) while using Wand to select identical pixel values (useful with classification overlays)
* Renamed & improved 'Create simple thresholder', support image smoothing
* New 'Memory monitor' and 'Show input display' commands in 'View' menu
* Summary measurements are displayed for the full image when no objects are selected
  * Added 'saveImageMeasurement' scripting command
* Revised how images are written
  * Moved 'ImageWriterTools' to core module, updated 'ImageWriter' interface
  * Changed 'File -> Export regions...' commands to separate between raw pixels & rendered RGB images
  * Export multidimensional images as OME-TIFF when no region is selected
  * Support labelled/indexed color images with OME-TIFF and PNG
* Improved image type support
  * Show under the 'Image' tab
  * Include support for uint8, uint16, int16, int32, float32 and float64 types
* Pixel & object classifiers now better separated in the 'Classify' menu
* Added Svidro2 colormap to better highlight extreme values
* More informative PathObject.toString() and ROI.toString() methods
* Improved Brightness/Contrast dialog
  * Toggle channels on/off by pressing the 'spacebar' or 'Enter'
  * Toggle channels on or off by clicking anywhere in 'selected' column (not only the checkbox)
* Dependency updates
  * AdoptOpenJDK 13, JavaFX, Groovy, Guava, Bio-Formats, RichTextFX, ImageJ, jpackage
* Bug fixes:
  * Fixed size estimate for large images (previously caused some images not to open)
  * Fixed bug that meant the file chooser forgot the last directory
  * Fixed DoG superpixel tiling bug (https://github.com/qupath/qupath/issues/345)
  * Converting tile classifications to annotations (https://github.com/qupath/qupath/issues/359)
  * Calculating intensity features for RGB fluorescence (https://github.com/qupath/qupath/issues/365)
  * Setting stroke thickness, thanks to @jballanc (https://github.com/qupath/qupath/pull/362)


## Version 0.2.0-m4
This is a *milestone* (i.e. still in development) version made available to try out new features early.
Changes include:
* Positive cell detection supports different stainings (including multiplexed images)
* Cell detection & the intensity measurement command use channel names rather than numbers
  * (Note that channel order is still important when scripting the intensity measurement command)
* Big changes to memory management
  * Improved tile caching (using Guava) & more control
  * Specify the proportion of available memory for tile caching in the preferences
* New options when importing images to a project
  * 'Pyramidalize' large, single-resolution images
  * Rotate images on import (90 degree increments)
  * Specify the image reading library (e.g. Bio-Formats, OpenSlide)
* Improved resolution of paths to missing or moved images within projects
  * New 'Search' button allows recursive search for missing images
* Improved 'Measurement map' behavior and colormap support
* Specify line cap when expanding line annotations
  * For why this matters, see https://github.com/qupath/qupath/issues/228#issuecomment-518552859
* 'Send region to ImageJ' improvements
  * Only send objects within the field of view as an overlay
  * Set lookup tables where possible
  * Support arbitrary small regions (can now send a 1x1 pixel image)
* New preferences to specify viewer font size (scalebar, location text)
* Code formatting is asynchronous (causes small delay, but reduces errors)
* Project scripts are back... accessible from the 'Automate' menu
* More bugs fixed and others improvements, including
  * Exceptions when generating some viewer/window snapshots
  * Resolving relative URIs on Mac/Linux - https://github.com/qupath/qupath/issues/346
  * SLIC bug - https://github.com/qupath/qupath/issues/344


## Version 0.2.0-m3
This is a *milestone* (i.e. still in development) version made available to try out new features early.
Changes include:
* Completely revised projects
  * New image importer, supports drag & drop for multiple images
  * Specify image rotation on import
  * Automatically check URIs when opening projects, attempt to resolve relative paths
  * Fix broken paths through the user interface (rather than editing the .qpproj file manually)
  * Use the same image reader each time (e.g. OpenSlide, Bio-Formats)
  * Right-click in the project pane to add metadata for one or more selected images
  * Store custom server metadata (double-click pixel sizes under the 'Image' tab to fix them)
  * Add support for more complex images via ServerBuilders (useful in the future...)
  * Adjust project pane thumbnail size in preferences
  * Allow duplicate images in projects
* Viewer updates
  * Improved touch gesture support
  * New, perceptually uniform color tables for measurement maps
  * Fixed bug with right-click being unresponsive on some Mac laptops
  * Smoother Brush tool behavior
  * Wand tool now pressure-sensitive (for supported graphics tablets only)
* Revised pixel classifier features
  * New Hessian features
  * New 3D support
* Improved JSON serialization, via GsonTools class
  * ROIs and PathObjects as GeoJSON
  * Most ImageServers (via ServerBuilders)
  * Common OpenCV classes (Mat, StatModel)
* Bio-Formats updates
  * Update library to v6.2.0
  * Improved multithreading and OME-TIFF export
  * Avoid creating .bfmemo files in image directories (specify in preferences if/where you want them)
* Miscellaneous changes
  * Updated to JDK 12.0.2
  * Default max memory to 50% available (previously 25%)
  * New .msi installer for Windows, optional 'debug' startup with console
  * Improved 'Send to ImageJ' command, supports z-stacks & extra customization
  * Major refactoring (warning, older scripts may not work!)
  * Added many javadocs for core modules
  * Lots of bugs fixed!



## Version 0.2.0-m2
This is a *milestone* (i.e. still in development) version made available to try out new features early
* Re-written 'Expand annotations' to use Java Topology Suite
* New experimental 'Distance to annotations' command (a work in progress!)
* 'Rotate annotation' now clips to image bounds
* Updated Bio-Formats to v6.0.1
* Improved behavior using Ctrl+Shift when annotating
* Bug fixes
  * Handle missing pixel sizes with OpenSlide
  * ROI.getShape() corrected for rectangles and ellipses
  * Avoid 'Estimate stain vectors' errors with extreme parameter values


## Version 0.2.0-m1
This is a *milestone* (i.e. still in development) version made available to try out new features early
* Highlights include:
  * All-new pixel classifier!
  * Multichannel viewer
  * Bio-Formats by default (no separate installation)
  * Support to read images from OMERO
  * Many annotation tool improvements
  * A better object hierarchy
  * Improved image reading & project management
  * A move to JDK 11
  * _Many_ other fixes and performance improvements
* See https://qupath.github.io/QuPath-v0.2.0 for full details


## Version 0.1.2

* Saving measurement tables is now logged, and can be called from scripts
* New 'View -> Show slide label' option added to make labels easier to find
* Added 'Analyze -> Cell analysis -> Subcellular detection' command (still experimental, for early testing & feedback)
* Minor changes to display names of detection classifiers to match with OpenCV's names (functionality unaffected)
* Fixed bug that prevented images being opened if OpenSlide native libraries could not be found
* Fixed estimate of image size used when opening non-pyramidal images
* Fixed bug that prevented 3rd stain vector being set through the GUI if it was previously set to be the 'residual' stain, when image type is 'Brightfield (Other)'
* New scripting methods (e.g. setIntensityClassifications) to simplify (sub-)classifying cells according to staining intensity
* New 'getCellObjects' scripting method
* New, non-default PathClasses are now assigned a random color (rather than black)
* Modified default color for 'Stroma' classifications, to improve contrast
* Using PROJECT_BASE_DIR in a script now fails with an appropriate error when called without a corresponding project
* Added experimental guiscript option for running short GUI-oriented scripts in the JavaFX Platform thread ([example](https://gist.github.com/petebankhead/6f73a01a67935dae2f7fa75fabe0d6ee))
* DialogHelperFX methods can now be called from any thread (not only the Platform thread)
* Improved number formatting within numeric fields
* ImageJ macro runner supports parallel processing (experimental)
* ImageJ macro runner now prompts to select all TMA cores if none are selected


## Version 0.1.1

* Updated build script to produce Windows distribution without requiring installation
* Turned off grouping when formatting numbers for display & export (i.e. 1000.1 rather than 1,000.1) to reduce ambiguity across different regions
* Added support for locale-specific import of text data
* Fixed several typos within the user interface
* Added getMenuItem(String) method to main QuPathGUI class
* Improved menu organization, removing several incomplete commands ('Cluster objects (experimental)' & 'OpenCV superpixel test')


## Version 0.1.0

* Fixed bug in 'Show setup options' that made it difficult to return changed region settings back to the default (but any other change was ok)
* Improved consistency of formatting used to display numbers based on other Locales
* Switched default to US Locale
* Removed pre-release notification
* Switched build to request a system rather than user installation (mostly so as to automatically request admin privileges on Windows)


## Version 0.0.7

* New 'Show setup options' dialog to encourage choosing important settings when QuPath is first used.
* 'Fast cell counts' has numerous improvements, including displaying detections closer to the true nucleus center, giving a more informative error message when applied to a non-brightfield image, automatic calculation of a suitable magnification, and including an option to adjust the displayed detection size
* Positive cell densities now calculated dynamically for annotations, or TMA cores containing single annotations with positive cells contained therein.
* Several default parameter values changed for 'Fast cell counts' and 'Simple tissue detection' for better generalization across different image types.
* Added ROI centroids to measurement tables.
* Added sample script to estimate background RGB values for brightfield images; this improves optical density calculations (but without adjusting stain vectors).
* 'Optical density sum' color transform display now incorporates RGB max values (previously these only influenced processing, but not the visualization provided by the Brightness/Contrast command).
* The 'TMA data viewer' now includes p-values in plot legends, for better figure creation.
* The 'TMA data viewer' adds an optional display of 'At risk' patients for survival curves.
* Added new OpenCV and OpenSlide binaries to address portability issues on Linux.
* Added new OpenSlide binaries for macOS to fix bug that prevented some *.mrxs files opening (if bmps were involved).
* Fixed bug that caused scripts that logged a lot of text to cause the user interface to become sluggish or freeze.
* Fixed bug where cell detections were added to the wrong slice of a z-stack or time series.
* Fixed bug that prevent Haralick textures being calculated for red, green or blue channels of an RGB image.


## Version 0.0.6

* Better support for ImageJ TIFF images, including multi-channel fluorescence, 16 and 32-bit.
* Improved sliders and behavior when working with z-stacks or time series.
* Improved behavior for 'Brightness/Contrast' pane, including ability to set channel color for fluorescence images by double-clicking on the channel name.
* Wand tool now uses current color transform information, giving another way to influence how it works.
* When sending back an annotation from ImageJ's macro runner, its shape will be automatically trimmed to fit inside the region that was sent to ImageJ.
* New 'Use calibrated location text' preference to toggle units used in the location text shown on the bottom right of the viewer.
* Default for new installations is to invert scrolling for Windows and Linux.
* Fixed 'Add intensity features' bug, where the median was calculated whether it was wanted or not.


## Version 0.0.5

* Cell detection now works for fluorescence images as well as for brightfield
* New (experimental, subject to change) 'Analyze -> Region identification -> SLIC superpixel segmentation' command to generate superpixels based on the SLIC (Simple Linear Iterative Clustering) method
* New 'Object -> Expand annotations' command to create annotations that have been dilated (or eroded) by a fixed distance
* 'Analyze -> Region identification -> Create tiles' command can now be used to create annotations instead of standard tiles, or to split a single large annotation into smaller annotations
* Script editor improvements, including a better design and more informative error messages to help identify the line where any problem occurred
* Improvements to how the object hierarchy adds objects with complex ROI shapes, where the ROI centroid falls outside the ROI itself
* Improvements to how 'Simple tissue detection' handles thresholds that are set to detect the 'opposite' of what is normally expected, e.g. to detect holes inside tissue (by adjusting the 'dark background' and 'exclude on boundary' settings accordingly)
* 'Fast cell counts' can now be used to get a very rough (but very quick) estimate of positive cell percentages
* 'Add intensity features' command now always prompts to confirm the objects to which it will be applied, and splits large regions into tiles if needed
* 'Median' option added to 'Add intensity features' command
* The 'ImageJ macro runner' now works more predictably with selected objects, and shows error messages if no objects are selected or a requested region is too large
* Fixed Windows bug that meant trying to open a .qpdata file relating to an image that has been moved failed catastrophically.  Now a prompt should appear, elegantly asking for the new image path.
* Locale information now stored in .qpdata files.  This (hopefully) fixed a critical bug affecting computers where the locale used commas to separate decimal values (i.e. #,### rather than #.###), which previously prevented QuPath from reopening saved data files.
* Installer now requests a Desktop shortcut to be created by default.


## Version 0.0.4

* Added check for updates on QuPath startup
* Made pre-release notice less obtrusive
* Added 'Measure -> Show measurement manager' command to enable measurements to be viewed & (optionally) removed
* Added 'File -> Revert' command to go back to the last saved version for the current image data
* Added new 'Add intensity features (experimental)' command. This will eventually replace the Haralick features command (and possibly others), since it offers the same functionality in a much more flexible way.  Furthermore, the new command can handle up to 8 channels of fluorescence data (with arbitrary setting of the min/max values used to calculate the graylevel co-occurrence matrix).
* Major updates to the 'Add Delaunay cluster features (experimental)' command, with improved display and ability to save connections within the ImageData properties.
* Major updates to the 'TMA data viewer', with improved performance and a tree-table structure.
* Improved 'Tile classifications to annotations' command to support tile-based region identification
* Improved 'Simple tissue detection' command with support for detecting tissue inside TMACoreObjects
* Improved TMA dearrayer speed & accuracy
* TMA core labels can now optionally have leading zeros (e.g. 01-16), or be in descending order (e.g. J-A)
* TMA grids can be applied to add TMA 'Unique ID' values by drag-and-drop, using a text file with extension '.qpmap'
* Adding or removing a TMA row or column now produces a prompt to relabel the grid
* When sending image regions to ImageJ, the 'visibility' status is used to determine whether or not objects are sent as ROIs
* Fixed bug with extension path wrongly defaulting to an internal QuPath directory (existing installations may require the extension directory to be updated from 'Edit -> Preferences')
* Fixed (hopefully) cross-platform line splitting (v0.0.3 tried to fix this for Windows... but only partly did, while breaking TMA grid import elsewhere)
* Fixed bugs in 'Classify by specific feature' command
* Fixed bug whereby ROIs with zero width or height were not shown at all
* Fixed bug in drawing ROIs as icons (e.g. in the annotation or hierarchy views)
* When manually setting the name of an annotation, any previous name is now shown (rather than a blank field)


## Version 0.0.3

* Fixed several formatting issues for Windows, including:
  * Import of tab-delimited data (e.g. TMA grids)
  * Escaping of paths when exporting TMA data
  * Separation of paths in 'Help -> System info'
  * Cached image paths (still experimental)
* TMA data export now records directory (rather than name) in script, so that it can be reused across a project without editing
* Added use of OpenSlide's background color - this fixes previously-buggy appearance when scans where part of the image is omitted (e.g. some mrxs images)
* Updated TMA dearraying command to support fluorescence TMAs
* Modified TMA dearraying script command to abort if dearraying for the first time by default - this encourages good practice of checking dearrayed result prior to running full analysis (although means that any generated script would need to be run twice - once to dearray, and then again to do everything else)
* 'Relabel TMA Grid' now a scriptable command
* Fixed reassigning child objects with 'Make inverse annotation' command
* Fixed bug that prevented plugins cancelling more than once
* Minor improvements to Brightness/Contrast panel
* Set default logging level to INFO
* Added sample script to change logging level
* Improved display of licenses & third-party dependencies
* Updated location of user preferences
* Added menu entry to reset preferences


## Version 0.0.2

* New Help menu links to online resources
* Source code now included for dependencies (from Maven)
* 'Objects -> Create full image annotation' command is now scriptable
* Error notification now displayed if an image can't be opened
* Extension ClassLoader changes to help add dependencies (without copying or symbolic linking)
* Fixed some weird behavior when multiple images are contained in the same file


## Version 0.0.1-beta

* First available version under GPL.  Arguably with an overly-conservative version number.<|MERGE_RESOLUTION|>--- conflicted
+++ resolved
@@ -14,20 +14,13 @@
 * Unable to specify image within a project to process when running a script from the command line (https://github.com/qupath/qupath/issues/560)
 * Tile cache not created when running scripts from the command line (https://github.com/qupath/qupath/issues/561)
 * Resolve hierarchy is very slow for some TMAs with many detections (https://github.com/qupath/qupath/issues/564)
+* Project cannot be loaded if no previous URI is available (https://github.com/qupath/qupath/issues/568)
 * Unnecessary warning sometimes printed when generating tiles for parallel processing
 * AbstractPlugin log messages emitted (at INFO level) when adding a step to the command history
 * Shift+tab and Shift+/ to indent or comment caused script editor to scroll to the top
-<<<<<<< HEAD
-* Project cannot be loaded if no previous URI is available
-* 'Delaunay cluster features 2D' could give wrong results when 'Add cluster measurements' is selected
-  * Bug likely introduced in ~v0.2.0-m5 (may want to recheck results if using this specific command)
-
-Dependency updates:
-=======
-
-Dependency updates:
+
+### Dependency updates:
 * AdoptOpenJDK 14.0.2
->>>>>>> cd8491b3
 * Bio-Formats 6.5.1; see https://docs.openmicroscopy.org/bio-formats/6.5.1/about/whats-new.html
 
 
