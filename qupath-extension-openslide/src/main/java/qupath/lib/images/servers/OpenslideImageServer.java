/*-
 * #%L
 * This file is part of QuPath.
 * %%
 * Copyright (C) 2014 - 2016 The Queen's University of Belfast, Northern Ireland
 * Contact: IP Management (ipmanagement@qub.ac.uk)
 * %%
 * This program is free software: you can redistribute it and/or modify
 * it under the terms of the GNU General Public License as
 * published by the Free Software Foundation, either version 3 of the
 * License, or (at your option) any later version.
 * 
 * This program is distributed in the hope that it will be useful,
 * but WITHOUT ANY WARRANTY; without even the implied warranty of
 * MERCHANTABILITY or FITNESS FOR A PARTICULAR PURPOSE.  See the
 * GNU General Public License for more details.
 * 
 * You should have received a copy of the GNU General Public
 * License along with this program.  If not, see
 * <http://www.gnu.org/licenses/gpl-3.0.html>.
 * #L%
 */

package qupath.lib.images.servers;

import java.awt.Color;
import java.awt.Graphics2D;
import java.awt.image.BufferedImage;
import java.awt.image.DataBufferInt;
import java.io.File;
import java.io.IOException;
import java.util.ArrayList;
import java.util.Collections;
import java.util.List;
import java.util.Map;

import org.openslide.AssociatedImage;
import org.openslide.OpenSlide;
import org.slf4j.Logger;
import org.slf4j.LoggerFactory;

<<<<<<< HEAD
=======
import com.google.gson.GsonBuilder;

import qupath.lib.awt.common.AwtTools;
import qupath.lib.awt.images.PathBufferedImage;
import qupath.lib.images.PathImage;
>>>>>>> b04751ca
import qupath.lib.regions.RegionRequest;

/**
 * ImageServer implementation using OpenSlide.
 * 
 * @author Pete Bankhead
 *
 */
public class OpenslideImageServer extends AbstractTileableImageServer {
	
	final private static Logger logger = LoggerFactory.getLogger(OpenslideImageServer.class);

	private ImageServerMetadata originalMetadata;

	private List<String> associatedImageList = null;
	private Map<String, AssociatedImage> associatedImages = null;

	private OpenSlide osr;
	private Color backgroundColor;
	
	
	private double readNumericPropertyOrDefault(Map<String, String> properties, String name, double defaultValue) {
		// Try to read a tile size
		String value = properties.get(name);
		if (value == null) {
			logger.error("Openslide: Property not available: {}", name);
			return defaultValue;
		}
		try {
			return Double.parseDouble(value);
		} catch (NumberFormatException e) {
			logger.error("Openslide: Could not parse property {} with value {}", name, value);
			return defaultValue;
		}
	}
	
	public OpenslideImageServer(String path) throws IOException {
		this(null, path);
	}


	public OpenslideImageServer(Map<RegionRequest, BufferedImage> cache, String path) throws IOException {
		super(cache);

		// Ensure the garbage collector has run - otherwise any previous attempts to load the required native library
		// from different classloader are likely to cause an error (although upon first further investigation it seems this doesn't really solve the problem...)
		File file = new File(path);
		System.gc();
		osr = new OpenSlide(file);

		// Parse the parameters
		int width = (int)osr.getLevel0Width();
		int height = (int)osr.getLevel0Height();

		Map<String, String> properties = osr.getProperties();
		
		// Try to read a tile size
		int tileWidth = (int)readNumericPropertyOrDefault(properties, "openslide.level[0].tile-width", -1);
		int tileHeight = (int)readNumericPropertyOrDefault(properties, "openslide.level[0].tile-height", -1);
		// Read other properties
		double pixelWidth = readNumericPropertyOrDefault(properties, "openslide.mpp-x", Double.NaN);
		double pixelHeight = readNumericPropertyOrDefault(properties, "openslide.mpp-y", Double.NaN);
		double magnification = readNumericPropertyOrDefault(properties, "openslide.objective-power", Double.NaN);
		
		// Loop through the series again & determine downsamples
		int levelCount = (int)osr.getLevelCount();
		double[] downsamples = new double[levelCount];
		for (int i = 0; i < levelCount; i++)
			downsamples[i] = osr.getLevelDownsample(i);

		// Create metadata objects
		originalMetadata = new ImageServerMetadata.Builder(path, width, height).
				setSizeC(3). // Assume 3 channels (RGB)
				setRGB(true).
				setBitDepth(8).
				setPreferredTileSize(tileWidth, tileHeight).
				setPixelSizeMicrons(pixelWidth, pixelHeight).
				setMagnification(magnification).
				setPreferredDownsamples(downsamples).
				build();
		
		/*
		 * TODO: Determine associated image names
		 * This works, but need to come up with a better way of returning usable servers
		 * based on the associated images
		 */
		associatedImages = osr.getAssociatedImages();
		associatedImageList = new ArrayList<>(associatedImages.keySet());
		associatedImageList = Collections.unmodifiableList(associatedImageList);
		
		// Try to get a background color
		try {
			String bg = properties.get(OpenSlide.PROPERTY_NAME_BACKGROUND_COLOR);
			if (bg != null) {
				if (!bg.startsWith("#"))
					bg = "#" + bg;
				backgroundColor = Color.decode(bg);
			}
		} catch (Exception e) {
			backgroundColor = null;
			logger.debug("Unable to find background color: {}", e.getLocalizedMessage());
		}
		
		// Try reading a thumbnail... the point being that if this is going to fail,
		// we want it to fail quickly so that it may yet be possible to try another server
		// This can occur with corrupt .svs (.tif) files that Bioformats is able to handle better
		logger.info("Test reading thumbnail with openslide: passed (" + getBufferedThumbnail(200, 200, 0).toString() + ")");

	}
	
	@Override
	public void close() {
		if (osr != null)
			osr.close();
	}
<<<<<<< HEAD
=======

	/**
	 * Retrieve a JSON string representation of the properties, as stored as key-value pairs by OpenSlide.
	 * 
	 * @return
	 */
	public String dumpMetadata() {
		return new GsonBuilder().setPrettyPrinting().create().toJson(osr.getProperties());
	}
>>>>>>> b04751ca
	
	@Override
	public String getServerType() {
		return "OpenSlide";
	}

	@Override
	public BufferedImage readTile(RegionRequest request) {
		double downsampleFactor = request.getDownsample();
		double[] preferredDownsamples = getPreferredDownsamples();
		int level = ServerTools.getClosestDownsampleIndex(preferredDownsamples, downsampleFactor);
		double downsample = preferredDownsamples[level];
		int levelWidth = (int)Math.round(request.getWidth() / downsample);
		int levelHeight = (int)Math.round(request.getHeight() / downsample);
		BufferedImage img = new BufferedImage(levelWidth, levelHeight, BufferedImage.TYPE_INT_ARGB_PRE);
        int data[] = ((DataBufferInt)img.getRaster().getDataBuffer()).getData();
        
        try {
			// Create a thumbnail for the region
			osr.paintRegionARGB(data, request.getX(), request.getY(), level, levelWidth, levelHeight);
			
			// Previously tried to take shortcut and only repaint if needed - 
			// but transparent pixels happened too often, and it's really needed to repaint every time
//			if (backgroundColor == null && GeneralTools.almostTheSame(downsample, downsampleFactor, 0.001))
//				return img;
			
			// Rescale if we have to
			int width = (int)Math.round(request.getWidth() / downsampleFactor);
			int height = (int)Math.round(request.getHeight() / downsampleFactor);
			
			BufferedImage img2 = new BufferedImage(width, height, BufferedImage.TYPE_INT_RGB);
			Graphics2D g2d = img2.createGraphics();
			if (backgroundColor != null) {
				g2d.setColor(backgroundColor);
				g2d.fillRect(0, 0, width, height);
			}
			g2d.drawImage(img, 0, 0, width, height, null);
			g2d.dispose();
			return img2;
		} catch (Exception e) {
			logger.error("Error requesting BufferedImage", e);
		}
		return null;
	}

	@Override
	public List<String> getAssociatedImageList() {
		if (associatedImageList == null)
			return Collections.emptyList();
		return associatedImageList;
	}

	@Override
	public BufferedImage getAssociatedImage(String name) {
		try {
			return associatedImages.get(name).toBufferedImage();
		} catch (Exception e) {
			logger.error("Error requesting associated image " + name, e);
		}
		throw new IllegalArgumentException("Unable to find sub-image with the name " + name);
	}
	
	@Override
	public ImageServerMetadata getOriginalMetadata() {
		return originalMetadata;
	}

}<|MERGE_RESOLUTION|>--- conflicted
+++ resolved
@@ -39,14 +39,8 @@
 import org.slf4j.Logger;
 import org.slf4j.LoggerFactory;
 
-<<<<<<< HEAD
-=======
 import com.google.gson.GsonBuilder;
 
-import qupath.lib.awt.common.AwtTools;
-import qupath.lib.awt.images.PathBufferedImage;
-import qupath.lib.images.PathImage;
->>>>>>> b04751ca
 import qupath.lib.regions.RegionRequest;
 
 /**
@@ -162,8 +156,6 @@
 		if (osr != null)
 			osr.close();
 	}
-<<<<<<< HEAD
-=======
 
 	/**
 	 * Retrieve a JSON string representation of the properties, as stored as key-value pairs by OpenSlide.
@@ -173,7 +165,6 @@
 	public String dumpMetadata() {
 		return new GsonBuilder().setPrettyPrinting().create().toJson(osr.getProperties());
 	}
->>>>>>> b04751ca
 	
 	@Override
 	public String getServerType() {
