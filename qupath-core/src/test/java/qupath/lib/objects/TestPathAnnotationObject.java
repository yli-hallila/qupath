/*-
 * #%L
 * This file is part of QuPath.
 * %%
 * Copyright (C) 2014 - 2016 The Queen's University of Belfast, Northern Ireland
 * Contact: IP Management (ipmanagement@qub.ac.uk)
 * Copyright (C) 2018 - 2020 QuPath developers, The University of Edinburgh
 * %%
 * QuPath is free software: you can redistribute it and/or modify
 * it under the terms of the GNU General Public License as
 * published by the Free Software Foundation, either version 3 of the
 * License, or (at your option) any later version.
 * 
 * QuPath is distributed in the hope that it will be useful,
 * but WITHOUT ANY WARRANTY; without even the implied warranty of
 * MERCHANTABILITY or FITNESS FOR A PARTICULAR PURPOSE.  See the
 * GNU General Public License for more details.
 * 
 * You should have received a copy of the GNU General Public License 
 * along with QuPath.  If not, see <https://www.gnu.org/licenses/>.
 * #L%
 */

package qupath.lib.objects;

import java.util.ArrayList;
import java.util.Collection;
import java.util.Collections;

<<<<<<< HEAD
import org.junit.Test;
=======
import org.junit.jupiter.api.Test;
>>>>>>> a0375632

import qupath.lib.measurements.MeasurementFactory;
import qupath.lib.measurements.MeasurementList;
import qupath.lib.measurements.MeasurementListFactory;
import qupath.lib.objects.classes.PathClass;
import qupath.lib.objects.classes.PathClassFactory;
import qupath.lib.regions.ImagePlane;
import qupath.lib.roi.ROIs;
import qupath.lib.roi.interfaces.ROI;

@SuppressWarnings("javadoc")
public class TestPathAnnotationObject extends PathObjectTestWrapper { 
	private final Integer nPO = 10; // number of (child) objects to be added
	private final Double classprobability = 0.5;
	private final Double line_x = 0.0;
	private final Double line_y = 5.0;
	private final String nameML = "JJJ";
	private final Double valueML = 10.0;
	//private final double epsilon = 1e-15; 
	ROI myROI = ROIs.createLineROI(line_x,line_y, ImagePlane.getDefaultPlane());
	PathClass myPC = PathClassFactory.getPathClass(PathClassFactory.StandardPathClasses.IMAGE_ROOT);
	PathAnnotationObject myPO = new PathAnnotationObject();
	PathAnnotationObject myPO2 = new PathAnnotationObject(myROI);
	PathAnnotationObject myPO3 = new PathAnnotationObject(myROI, myPC);
	
	@Test
	public void test_BasicPO() {
		test_isRootObject(myPO, Boolean.FALSE);
		test_isPoint(myPO, Boolean.FALSE);
		test_isAnnotation(myPO, Boolean.TRUE);
		test_isDetection(myPO, Boolean.FALSE);
		test_isTMACore(myPO, Boolean.FALSE);
		test_isTile(myPO, Boolean.FALSE);
		test_isEditable(myPO, Boolean.TRUE); // it can be moved by default 
		myPO.setLocked(true); // lockROI=true locks a ROI and makes it not editable 
		test_isEditable(myPO, Boolean.FALSE);
		myPO.setLocked(false);
		test_isEditable(myPO, Boolean.TRUE);
		test_getParent(myPO, null); 
		test_getLevel(myPO, 0);
		test_getROI(myPO, null); 
		test_hasROI(myPO, Boolean.FALSE); 
		test_getROI(myPO2, myROI); 
		test_hasROI(myPO2, Boolean.TRUE); 
	}
	@Test
	public void test_NamesAndColors() {
//		test_toString(myPO, "Unassigned"); 
		test_getDisplayedName(myPO, myPO.getClass().getSimpleName()); // name of the class by default 
		test_getName(myPO, null); // no name yet in PO
		test_setName(myPO, "myPO");
		test_getName(myPO, "myPO");
		test_getColorRGB(myPO, null); // no color yet
		test_setColorRGB(myPO, 10); // fictitious color
		test_getColorRGB(myPO, 10);
	}
	@Test
	public void test_MeasurementList() {
		MeasurementList tML = MeasurementListFactory.createMeasurementList(16, MeasurementList.MeasurementListType.GENERAL);
		tML.putMeasurement(MeasurementFactory.createMeasurement(nameML, valueML));
		PathAnnotationObject tPO = new PathAnnotationObject(myROI, myPC, tML);
		test_hasMeasurements(myPO, Boolean.FALSE); // no measurements
		test_nMeasurements(myPO, 0); // no measurements
		test_getMeasurementList(myPO); // checks for instanceOf(MeasurementList.class)
		test_hasMeasurements(myPO, Boolean.FALSE); 
		test_nMeasurements(myPO, 0);
		test_hasMeasurements(tPO, Boolean.TRUE); // there is 1 measurement
		test_nMeasurements(tPO, 1); // there is 1 measurement
		test_getMeasurementList(tPO, tML);
	}
	@Test
	public void test_AddingRemovingPO() {
		PathObject tPO = new PathAnnotationObject(); // PO to add and remove
		test_objectCountPostfix(myPO, ""); // no children yet
		test_hasChildren(myPO, Boolean.FALSE); // no children yet
		test_nChildObjects(myPO, 0); // no children yet
		test_addPathObject(myPO, tPO, 1); // added 1 child (of type root)
		test_hasChildren(myPO, Boolean.TRUE);
		test_nChildObjects(myPO, 1);
		test_getParent(tPO, myPO); 
		test_getLevel(tPO, 1);
		test_removePathObject(myPO, tPO, 0);
		test_hasChildren(myPO, Boolean.FALSE);
		test_nChildObjects(myPO, 0);
	}
	@Test
	public void test_AddingRemovingPOs() {
		Collection<PathObject> colPO = new ArrayList<>();
		for (int i = 0; i < nPO; ++i) 
			colPO.add(new PathRootObject());
		test_nChildObjects(myPO, 0);
		test_comparePathObjectListContents(myPO, Collections.emptyList()); // no children yet
		test_addPathObjects(myPO, colPO, nPO);
		test_comparePathObjectListContents(myPO, colPO);
		test_removePathObjects(myPO, colPO, 0);
		test_comparePathObjectListContents(myPO, Collections.emptyList());
		test_addPathObjects(myPO, colPO, nPO);
		test_clearPathObjects(myPO, 0); 
	}
	@Test
	public void test_SetGetPathClass() {
		test_getPathClass(myPO, null); 
		test_setPathClass(myPO, PathClassFactory.getPathClass(PathClassFactory.StandardPathClasses.IMAGE_ROOT));
		test_getClassProbability(myPO, Double.NaN);
		test_setPathClass(myPO, PathClassFactory.getPathClass(PathClassFactory.StandardPathClasses.IMAGE_ROOT), classprobability);
		test_getClassProbability(myPO, classprobability);
		test_getPathClass(myPO3, PathClassFactory.getPathClass(PathClassFactory.StandardPathClasses.IMAGE_ROOT));
		test_getClassProbability(myPO3, Double.NaN);
	}
/*	@Test
	public void test_serialization() {
		PathAnnotationObject myPO = new PathAnnotationObject();
		byte[] s_myPO = SerializationUtils.serialize(myPO);
		PathAnnotationObject d_myPO = (PathAnnotationObject) SerializationUtils.deserialize(s_myPO);
		//assertEquals(myPO, d_myPO); // equals needs to be created
		assertEquals(myPO.getClass(), d_myPO.getClass());
		assertEquals(myPO.getClassProbability(), d_myPO.getClassProbability(), epsilon);
		assertEquals(myPO.getColorRGB(), d_myPO.getColorRGB());
		assertEquals(myPO.getDisplayedName(), d_myPO.getDisplayedName());
		assertEquals(myPO.getLevel(), d_myPO.getLevel());
		assertEquals(myPO.getLockROI(), d_myPO.getLockROI());
		//assertEquals(myPO.getMeasurementList(), d_myPO.getMeasurementList());
		
	}*/
}
<|MERGE_RESOLUTION|>--- conflicted
+++ resolved
@@ -21,139 +21,135 @@
  * #L%
  */
 
-package qupath.lib.objects;
-
+package qupath.lib.objects;
+
 import java.util.ArrayList;
 import java.util.Collection;
-import java.util.Collections;
+import java.util.Collections;
 
-<<<<<<< HEAD
-import org.junit.Test;
-=======
-import org.junit.jupiter.api.Test;
->>>>>>> a0375632
-
-import qupath.lib.measurements.MeasurementFactory;
-import qupath.lib.measurements.MeasurementList;
-import qupath.lib.measurements.MeasurementListFactory;
-import qupath.lib.objects.classes.PathClass;
+import org.junit.jupiter.api.Test;
+
+import qupath.lib.measurements.MeasurementFactory;
+import qupath.lib.measurements.MeasurementList;
+import qupath.lib.measurements.MeasurementListFactory;
+import qupath.lib.objects.classes.PathClass;
 import qupath.lib.objects.classes.PathClassFactory;
 import qupath.lib.regions.ImagePlane;
 import qupath.lib.roi.ROIs;
-import qupath.lib.roi.interfaces.ROI;
+import qupath.lib.roi.interfaces.ROI;
 
-@SuppressWarnings("javadoc")
-public class TestPathAnnotationObject extends PathObjectTestWrapper { 
-	private final Integer nPO = 10; // number of (child) objects to be added
-	private final Double classprobability = 0.5;
-	private final Double line_x = 0.0;
-	private final Double line_y = 5.0;
-	private final String nameML = "JJJ";
-	private final Double valueML = 10.0;
-	//private final double epsilon = 1e-15; 
-	ROI myROI = ROIs.createLineROI(line_x,line_y, ImagePlane.getDefaultPlane());
-	PathClass myPC = PathClassFactory.getPathClass(PathClassFactory.StandardPathClasses.IMAGE_ROOT);
-	PathAnnotationObject myPO = new PathAnnotationObject();
-	PathAnnotationObject myPO2 = new PathAnnotationObject(myROI);
-	PathAnnotationObject myPO3 = new PathAnnotationObject(myROI, myPC);
-	
-	@Test
-	public void test_BasicPO() {
-		test_isRootObject(myPO, Boolean.FALSE);
-		test_isPoint(myPO, Boolean.FALSE);
-		test_isAnnotation(myPO, Boolean.TRUE);
-		test_isDetection(myPO, Boolean.FALSE);
-		test_isTMACore(myPO, Boolean.FALSE);
-		test_isTile(myPO, Boolean.FALSE);
-		test_isEditable(myPO, Boolean.TRUE); // it can be moved by default 
-		myPO.setLocked(true); // lockROI=true locks a ROI and makes it not editable 
-		test_isEditable(myPO, Boolean.FALSE);
-		myPO.setLocked(false);
-		test_isEditable(myPO, Boolean.TRUE);
-		test_getParent(myPO, null); 
-		test_getLevel(myPO, 0);
-		test_getROI(myPO, null); 
-		test_hasROI(myPO, Boolean.FALSE); 
-		test_getROI(myPO2, myROI); 
-		test_hasROI(myPO2, Boolean.TRUE); 
-	}
-	@Test
-	public void test_NamesAndColors() {
-//		test_toString(myPO, "Unassigned"); 
-		test_getDisplayedName(myPO, myPO.getClass().getSimpleName()); // name of the class by default 
-		test_getName(myPO, null); // no name yet in PO
-		test_setName(myPO, "myPO");
-		test_getName(myPO, "myPO");
-		test_getColorRGB(myPO, null); // no color yet
-		test_setColorRGB(myPO, 10); // fictitious color
-		test_getColorRGB(myPO, 10);
-	}
-	@Test
-	public void test_MeasurementList() {
-		MeasurementList tML = MeasurementListFactory.createMeasurementList(16, MeasurementList.MeasurementListType.GENERAL);
-		tML.putMeasurement(MeasurementFactory.createMeasurement(nameML, valueML));
-		PathAnnotationObject tPO = new PathAnnotationObject(myROI, myPC, tML);
-		test_hasMeasurements(myPO, Boolean.FALSE); // no measurements
-		test_nMeasurements(myPO, 0); // no measurements
-		test_getMeasurementList(myPO); // checks for instanceOf(MeasurementList.class)
-		test_hasMeasurements(myPO, Boolean.FALSE); 
-		test_nMeasurements(myPO, 0);
-		test_hasMeasurements(tPO, Boolean.TRUE); // there is 1 measurement
-		test_nMeasurements(tPO, 1); // there is 1 measurement
-		test_getMeasurementList(tPO, tML);
-	}
-	@Test
-	public void test_AddingRemovingPO() {
-		PathObject tPO = new PathAnnotationObject(); // PO to add and remove
-		test_objectCountPostfix(myPO, ""); // no children yet
-		test_hasChildren(myPO, Boolean.FALSE); // no children yet
-		test_nChildObjects(myPO, 0); // no children yet
-		test_addPathObject(myPO, tPO, 1); // added 1 child (of type root)
-		test_hasChildren(myPO, Boolean.TRUE);
-		test_nChildObjects(myPO, 1);
-		test_getParent(tPO, myPO); 
-		test_getLevel(tPO, 1);
-		test_removePathObject(myPO, tPO, 0);
-		test_hasChildren(myPO, Boolean.FALSE);
-		test_nChildObjects(myPO, 0);
-	}
-	@Test
-	public void test_AddingRemovingPOs() {
-		Collection<PathObject> colPO = new ArrayList<>();
-		for (int i = 0; i < nPO; ++i) 
-			colPO.add(new PathRootObject());
-		test_nChildObjects(myPO, 0);
-		test_comparePathObjectListContents(myPO, Collections.emptyList()); // no children yet
-		test_addPathObjects(myPO, colPO, nPO);
-		test_comparePathObjectListContents(myPO, colPO);
-		test_removePathObjects(myPO, colPO, 0);
-		test_comparePathObjectListContents(myPO, Collections.emptyList());
-		test_addPathObjects(myPO, colPO, nPO);
-		test_clearPathObjects(myPO, 0); 
-	}
-	@Test
-	public void test_SetGetPathClass() {
-		test_getPathClass(myPO, null); 
-		test_setPathClass(myPO, PathClassFactory.getPathClass(PathClassFactory.StandardPathClasses.IMAGE_ROOT));
-		test_getClassProbability(myPO, Double.NaN);
-		test_setPathClass(myPO, PathClassFactory.getPathClass(PathClassFactory.StandardPathClasses.IMAGE_ROOT), classprobability);
-		test_getClassProbability(myPO, classprobability);
-		test_getPathClass(myPO3, PathClassFactory.getPathClass(PathClassFactory.StandardPathClasses.IMAGE_ROOT));
-		test_getClassProbability(myPO3, Double.NaN);
-	}
-/*	@Test
-	public void test_serialization() {
-		PathAnnotationObject myPO = new PathAnnotationObject();
-		byte[] s_myPO = SerializationUtils.serialize(myPO);
-		PathAnnotationObject d_myPO = (PathAnnotationObject) SerializationUtils.deserialize(s_myPO);
-		//assertEquals(myPO, d_myPO); // equals needs to be created
-		assertEquals(myPO.getClass(), d_myPO.getClass());
-		assertEquals(myPO.getClassProbability(), d_myPO.getClassProbability(), epsilon);
-		assertEquals(myPO.getColorRGB(), d_myPO.getColorRGB());
-		assertEquals(myPO.getDisplayedName(), d_myPO.getDisplayedName());
-		assertEquals(myPO.getLevel(), d_myPO.getLevel());
-		assertEquals(myPO.getLockROI(), d_myPO.getLockROI());
-		//assertEquals(myPO.getMeasurementList(), d_myPO.getMeasurementList());
-		
-	}*/
-}
+@SuppressWarnings("javadoc")
+public class TestPathAnnotationObject extends PathObjectTestWrapper { 
+	private final Integer nPO = 10; // number of (child) objects to be added
+	private final Double classprobability = 0.5;
+	private final Double line_x = 0.0;
+	private final Double line_y = 5.0;
+	private final String nameML = "JJJ";
+	private final Double valueML = 10.0;
+	//private final double epsilon = 1e-15; 
+	ROI myROI = ROIs.createLineROI(line_x,line_y, ImagePlane.getDefaultPlane());
+	PathClass myPC = PathClassFactory.getPathClass(PathClassFactory.StandardPathClasses.IMAGE_ROOT);
+	PathAnnotationObject myPO = new PathAnnotationObject();
+	PathAnnotationObject myPO2 = new PathAnnotationObject(myROI);
+	PathAnnotationObject myPO3 = new PathAnnotationObject(myROI, myPC);
+	
+	@Test
+	public void test_BasicPO() {
+		test_isRootObject(myPO, Boolean.FALSE);
+		test_isPoint(myPO, Boolean.FALSE);
+		test_isAnnotation(myPO, Boolean.TRUE);
+		test_isDetection(myPO, Boolean.FALSE);
+		test_isTMACore(myPO, Boolean.FALSE);
+		test_isTile(myPO, Boolean.FALSE);
+		test_isEditable(myPO, Boolean.TRUE); // it can be moved by default 
+		myPO.setLocked(true); // lockROI=true locks a ROI and makes it not editable 
+		test_isEditable(myPO, Boolean.FALSE);
+		myPO.setLocked(false);
+		test_isEditable(myPO, Boolean.TRUE);
+		test_getParent(myPO, null); 
+		test_getLevel(myPO, 0);
+		test_getROI(myPO, null); 
+		test_hasROI(myPO, Boolean.FALSE); 
+		test_getROI(myPO2, myROI); 
+		test_hasROI(myPO2, Boolean.TRUE); 
+	}
+	@Test
+	public void test_NamesAndColors() {
+//		test_toString(myPO, "Unassigned"); 
+		test_getDisplayedName(myPO, myPO.getClass().getSimpleName()); // name of the class by default 
+		test_getName(myPO, null); // no name yet in PO
+		test_setName(myPO, "myPO");
+		test_getName(myPO, "myPO");
+		test_getColorRGB(myPO, null); // no color yet
+		test_setColorRGB(myPO, 10); // fictitious color
+		test_getColorRGB(myPO, 10);
+	}
+	@Test
+	public void test_MeasurementList() {
+		MeasurementList tML = MeasurementListFactory.createMeasurementList(16, MeasurementList.MeasurementListType.GENERAL);
+		tML.putMeasurement(MeasurementFactory.createMeasurement(nameML, valueML));
+		PathAnnotationObject tPO = new PathAnnotationObject(myROI, myPC, tML);
+		test_hasMeasurements(myPO, Boolean.FALSE); // no measurements
+		test_nMeasurements(myPO, 0); // no measurements
+		test_getMeasurementList(myPO); // checks for instanceOf(MeasurementList.class)
+		test_hasMeasurements(myPO, Boolean.FALSE); 
+		test_nMeasurements(myPO, 0);
+		test_hasMeasurements(tPO, Boolean.TRUE); // there is 1 measurement
+		test_nMeasurements(tPO, 1); // there is 1 measurement
+		test_getMeasurementList(tPO, tML);
+	}
+	@Test
+	public void test_AddingRemovingPO() {
+		PathObject tPO = new PathAnnotationObject(); // PO to add and remove
+		test_objectCountPostfix(myPO, ""); // no children yet
+		test_hasChildren(myPO, Boolean.FALSE); // no children yet
+		test_nChildObjects(myPO, 0); // no children yet
+		test_addPathObject(myPO, tPO, 1); // added 1 child (of type root)
+		test_hasChildren(myPO, Boolean.TRUE);
+		test_nChildObjects(myPO, 1);
+		test_getParent(tPO, myPO); 
+		test_getLevel(tPO, 1);
+		test_removePathObject(myPO, tPO, 0);
+		test_hasChildren(myPO, Boolean.FALSE);
+		test_nChildObjects(myPO, 0);
+	}
+	@Test
+	public void test_AddingRemovingPOs() {
+		Collection<PathObject> colPO = new ArrayList<>();
+		for (int i = 0; i < nPO; ++i) 
+			colPO.add(new PathRootObject());
+		test_nChildObjects(myPO, 0);
+		test_comparePathObjectListContents(myPO, Collections.emptyList()); // no children yet
+		test_addPathObjects(myPO, colPO, nPO);
+		test_comparePathObjectListContents(myPO, colPO);
+		test_removePathObjects(myPO, colPO, 0);
+		test_comparePathObjectListContents(myPO, Collections.emptyList());
+		test_addPathObjects(myPO, colPO, nPO);
+		test_clearPathObjects(myPO, 0); 
+	}
+	@Test
+	public void test_SetGetPathClass() {
+		test_getPathClass(myPO, null); 
+		test_setPathClass(myPO, PathClassFactory.getPathClass(PathClassFactory.StandardPathClasses.IMAGE_ROOT));
+		test_getClassProbability(myPO, Double.NaN);
+		test_setPathClass(myPO, PathClassFactory.getPathClass(PathClassFactory.StandardPathClasses.IMAGE_ROOT), classprobability);
+		test_getClassProbability(myPO, classprobability);
+		test_getPathClass(myPO3, PathClassFactory.getPathClass(PathClassFactory.StandardPathClasses.IMAGE_ROOT));
+		test_getClassProbability(myPO3, Double.NaN);
+	}
+/*	@Test
+	public void test_serialization() {
+		PathAnnotationObject myPO = new PathAnnotationObject();
+		byte[] s_myPO = SerializationUtils.serialize(myPO);
+		PathAnnotationObject d_myPO = (PathAnnotationObject) SerializationUtils.deserialize(s_myPO);
+		//assertEquals(myPO, d_myPO); // equals needs to be created
+		assertEquals(myPO.getClass(), d_myPO.getClass());
+		assertEquals(myPO.getClassProbability(), d_myPO.getClassProbability(), epsilon);
+		assertEquals(myPO.getColorRGB(), d_myPO.getColorRGB());
+		assertEquals(myPO.getDisplayedName(), d_myPO.getDisplayedName());
+		assertEquals(myPO.getLevel(), d_myPO.getLevel());
+		assertEquals(myPO.getLockROI(), d_myPO.getLockROI());
+		//assertEquals(myPO.getMeasurementList(), d_myPO.getMeasurementList());
+		
+	}*/
+}