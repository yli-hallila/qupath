--- conflicted
+++ resolved
@@ -21,111 +21,103 @@
  * #L%
  */
 
-package qupath.lib.objects.hierarchy;
-
-import static org.junit.jupiter.api.Assertions.*;
-
-import java.util.ArrayList;
-import java.util.Collection;
-import java.util.List;
-
-<<<<<<< HEAD
-import org.junit.Test;
-=======
+package qupath.lib.objects.hierarchy;
+
+import static org.junit.jupiter.api.Assertions.*;
+
+import java.util.ArrayList;
+import java.util.Collection;
+import java.util.List;
+
 import org.junit.jupiter.api.Test;
->>>>>>> a0375632
 
 import qupath.lib.regions.ImagePlane;
-import qupath.lib.regions.ImageRegion;
-import qupath.lib.objects.PathAnnotationObject;
+import qupath.lib.regions.ImageRegion;
+import qupath.lib.objects.PathAnnotationObject;
 import qupath.lib.objects.PathObject;
 import qupath.lib.objects.PathObjectTools;
 import qupath.lib.objects.PathObjects;
 import qupath.lib.objects.PathRootObject;
-import qupath.lib.objects.hierarchy.events.PathObjectHierarchyEvent;
+import qupath.lib.objects.hierarchy.events.PathObjectHierarchyEvent;
 import qupath.lib.objects.hierarchy.events.PathObjectHierarchyListener;
 import qupath.lib.roi.ROIs;
-import qupath.lib.roi.interfaces.ROI;
+import qupath.lib.roi.interfaces.ROI;
 
-@SuppressWarnings("javadoc")
-public class TestPathObjectHierarchy {
-	PathObjectHierarchy myPH = new PathObjectHierarchy();
-	PO_hlistener myPOHL = new PO_hlistener();
-	PathObjectHierarchyEvent event = PathObjectHierarchyEvent.createObjectAddedEvent(new Object(), myPH, new PathAnnotationObject(), new PathAnnotationObject());
-	PathRootObject myPRO = new PathRootObject();
-	ROI my_PR1 = ROIs.createRectangleROI(10, 10, 2, 2, ImagePlane.getDefaultPlane());
-	ROI my_PR2 = ROIs.createRectangleROI(10, 10, 1, 1, ImagePlane.getDefaultPlane());
-	ROI my_PR3 = ROIs.createRectangleROI(30, 30, 1, 1, ImagePlane.getDefaultPlane());
-	PathObject myChild1PAO = PathObjects.createAnnotationObject(my_PR1);
-	PathObject myChild2PAO = PathObjects.createAnnotationObject(my_PR2); 
-	PathObject myChild3PAO = PathObjects.createAnnotationObject(my_PR3);
-	ImageRegion myIR = ImageRegion.createInstance(25, 25, 10, 10, 0, 0); // set to contain child3 - other values can be used to test negative 
-	
-	@Test
-	public void test_PathHierarchy() {
-
-		// Created new PH with listeners
-		myPH.addPathObjectListener(myPOHL);
-		assertTrue(myPH.isEmpty());
-		
-		// Firing direct event 
-		myPH.fireEvent(event);
-		assertEquals(myPOHL.getFiredState(), 1); // event(ADDED) fired
-		myPOHL.setFiredState(0);
-		
-		// Creating structure of POs
-		myChild1PAO.addPathObject(myChild3PAO);
-		myPRO.addPathObject(myChild1PAO);
-		assertEquals(myPRO.nChildObjects(), 1);
-		assertEquals(myChild1PAO.getParent(), myPRO);
-		
-		// Firing indirect events (adding/removing from hierarchy)
-		// Adding one PO with a child (so 2)
-		myPH.addPathObject(myChild1PAO);
-		Collection<PathObject> POAL1 = new ArrayList<>();
-		POAL1 = myPH.getObjects(POAL1, PathAnnotationObject.class);
-		assertEquals(POAL1.size(), 2); // 1 + child
-		assertEquals(myPH.getObjects(null, PathAnnotationObject.class), POAL1);
-		assertEquals(myChild1PAO.getParent(), myPH.getRootObject()); // child1 has been added to the PH - the PH root is the parent of child1
-		assertEquals(myChild3PAO.getParent(), myChild1PAO); // child3 is added to the PH through the addition of child1 (its parent)
-		
-		assertEquals(myPOHL.getFiredState(), 1); // event(ADDED) fired
-		myPOHL.setFiredState(0);
-
-		// Adding one PO without a child (so 1) - this PO, however, is fully contained within Child1 
-<<<<<<< HEAD
-		myPH.addPathObject(myChild2PAO);
-=======
-		myPH.insertPathObject(myChild2PAO, true);
->>>>>>> a0375632
-		Collection<PathObject> POAL2 = new ArrayList<>();
-		POAL2 = myPH.getObjects(POAL2, PathAnnotationObject.class);
-		assertEquals(POAL2.size(), 3); //  2 + 1 
-		assertEquals(myPH.getObjects(null, PathAnnotationObject.class), POAL2);
-		assertEquals(myChild2PAO.nChildObjects(), 0); // child2 doesn't have any children (child3 is only a child to child1 through the PO lineage)
-		//assertEquals(myChild2PAO.getParent(), myPH.getRootObject()); // child2's parent is not the root of the PH
-		assertEquals(myChild2PAO.getParent(), myChild1PAO); // child2's parent is child1 (as child2 is contained within child1)
-		
-		Collection<PathObject> POAL3 = new ArrayList<>();
-		POAL3 = PathObjectTools.getDescendantObjects(myChild1PAO, POAL3, PathAnnotationObject.class);
-		assertEquals(POAL3.size(), 2); // child1 has now 2 descendants - one on the PH lineage (child2) and one on the PO lineage (child3)
-		assertEquals(PathObjectTools.getDescendantObjects(myChild1PAO, null, PathAnnotationObject.class), POAL3);
-		
-		List<PathObject> POAL4 = new ArrayList<>();
-		POAL4 = myPH.getFlattenedObjectList(POAL4);
-		assertEquals(POAL4.size(), 4); // all nodes (including parent node from hierarchy)
-		assertEquals(myPH.getFlattenedObjectList(null), POAL4);
-				
-		assertEquals(myPH.nObjects(), 3); // descendants - TODO: name may be a bit misleading???
-		
-//		// Remove one PO without a child (so 2 left)		
-//		myPH.removeObject(myChild2PAO, true); // no children, so a changed structure event will fire 
-//		List<PathObject> POAL5 = new ArrayList<>();
-//		POAL5 = myPH.getObjects(POAL5, PathAnnotationObject.class);
-//		assertEquals(POAL5.size(), 2); // 3 - 1  
-//		assertEquals(myPH.getObjects(null, PathAnnotationObject.class), POAL5);		
-//
-//		assertEquals(myPOHL.getFiredState(), 3); // event(CHANGED STRUCTURE) fired
+@SuppressWarnings("javadoc")
+public class TestPathObjectHierarchy {
+	PathObjectHierarchy myPH = new PathObjectHierarchy();
+	PO_hlistener myPOHL = new PO_hlistener();
+	PathObjectHierarchyEvent event = PathObjectHierarchyEvent.createObjectAddedEvent(new Object(), myPH, new PathAnnotationObject(), new PathAnnotationObject());
+	PathRootObject myPRO = new PathRootObject();
+	ROI my_PR1 = ROIs.createRectangleROI(10, 10, 2, 2, ImagePlane.getDefaultPlane());
+	ROI my_PR2 = ROIs.createRectangleROI(10, 10, 1, 1, ImagePlane.getDefaultPlane());
+	ROI my_PR3 = ROIs.createRectangleROI(30, 30, 1, 1, ImagePlane.getDefaultPlane());
+	PathObject myChild1PAO = PathObjects.createAnnotationObject(my_PR1);
+	PathObject myChild2PAO = PathObjects.createAnnotationObject(my_PR2); 
+	PathObject myChild3PAO = PathObjects.createAnnotationObject(my_PR3);
+	ImageRegion myIR = ImageRegion.createInstance(25, 25, 10, 10, 0, 0); // set to contain child3 - other values can be used to test negative 
+	
+	@Test
+	public void test_PathHierarchy() {
+
+		// Created new PH with listeners
+		myPH.addPathObjectListener(myPOHL);
+		assertTrue(myPH.isEmpty());
+		
+		// Firing direct event 
+		myPH.fireEvent(event);
+		assertEquals(myPOHL.getFiredState(), 1); // event(ADDED) fired
+		myPOHL.setFiredState(0);
+		
+		// Creating structure of POs
+		myChild1PAO.addPathObject(myChild3PAO);
+		myPRO.addPathObject(myChild1PAO);
+		assertEquals(myPRO.nChildObjects(), 1);
+		assertEquals(myChild1PAO.getParent(), myPRO);
+		
+		// Firing indirect events (adding/removing from hierarchy)
+		// Adding one PO with a child (so 2)
+		myPH.addPathObject(myChild1PAO);
+		Collection<PathObject> POAL1 = new ArrayList<>();
+		POAL1 = myPH.getObjects(POAL1, PathAnnotationObject.class);
+		assertEquals(POAL1.size(), 2); // 1 + child
+		assertEquals(myPH.getObjects(null, PathAnnotationObject.class), POAL1);
+		assertEquals(myChild1PAO.getParent(), myPH.getRootObject()); // child1 has been added to the PH - the PH root is the parent of child1
+		assertEquals(myChild3PAO.getParent(), myChild1PAO); // child3 is added to the PH through the addition of child1 (its parent)
+		
+		assertEquals(myPOHL.getFiredState(), 1); // event(ADDED) fired
+		myPOHL.setFiredState(0);
+
+		// Adding one PO without a child (so 1) - this PO, however, is fully contained within Child1 
+		myPH.insertPathObject(myChild2PAO, true);
+		Collection<PathObject> POAL2 = new ArrayList<>();
+		POAL2 = myPH.getObjects(POAL2, PathAnnotationObject.class);
+		assertEquals(POAL2.size(), 3); //  2 + 1 
+		assertEquals(myPH.getObjects(null, PathAnnotationObject.class), POAL2);
+		assertEquals(myChild2PAO.nChildObjects(), 0); // child2 doesn't have any children (child3 is only a child to child1 through the PO lineage)
+		//assertEquals(myChild2PAO.getParent(), myPH.getRootObject()); // child2's parent is not the root of the PH
+		assertEquals(myChild2PAO.getParent(), myChild1PAO); // child2's parent is child1 (as child2 is contained within child1)
+		
+		Collection<PathObject> POAL3 = new ArrayList<>();
+		POAL3 = PathObjectTools.getDescendantObjects(myChild1PAO, POAL3, PathAnnotationObject.class);
+		assertEquals(POAL3.size(), 2); // child1 has now 2 descendants - one on the PH lineage (child2) and one on the PO lineage (child3)
+		assertEquals(PathObjectTools.getDescendantObjects(myChild1PAO, null, PathAnnotationObject.class), POAL3);
+		
+		List<PathObject> POAL4 = new ArrayList<>();
+		POAL4 = myPH.getFlattenedObjectList(POAL4);
+		assertEquals(POAL4.size(), 4); // all nodes (including parent node from hierarchy)
+		assertEquals(myPH.getFlattenedObjectList(null), POAL4);
+				
+		assertEquals(myPH.nObjects(), 3); // descendants - TODO: name may be a bit misleading???
+		
+//		// Remove one PO without a child (so 2 left)		
+//		myPH.removeObject(myChild2PAO, true); // no children, so a changed structure event will fire 
+//		List<PathObject> POAL5 = new ArrayList<>();
+//		POAL5 = myPH.getObjects(POAL5, PathAnnotationObject.class);
+//		assertEquals(POAL5.size(), 2); // 3 - 1  
+//		assertEquals(myPH.getObjects(null, PathAnnotationObject.class), POAL5);		
+//
+//		assertEquals(myPOHL.getFiredState(), 3); // event(CHANGED STRUCTURE) fired
 //		myPOHL.setFiredState(0);
 		
 		// Remove one PO without a child (so 2 left)		
@@ -136,58 +128,58 @@
 		assertEquals(myPH.getObjects(null, PathAnnotationObject.class), POAL5);		
 
 		assertEquals(myPOHL.getFiredState(), 2); // event(CHANGED REMOVED) fired
-		myPOHL.setFiredState(0);
-		
-		// Remove one PO with a child but keep child (so 1 left)		
-		myPH.removeObject(myChild1PAO, true);
-		Collection<PathObject> POAL6 = new ArrayList<>();
-		POAL6 = myPH.getObjects(POAL6, PathAnnotationObject.class);
-		assertEquals(POAL6.size(), 1); // 2 - 1  
-		assertEquals(myPH.getObjects(null, PathAnnotationObject.class), POAL6);		
-
-		assertEquals(myPOHL.getFiredState(), 2); // event(REMOVED) fired
-		myPOHL.setFiredState(0);
-		
-		// Check how many objects present in the region indicated below 
-		Collection<PathObject> POAL7 = new ArrayList<>();
-		POAL7 = myPH.getObjectsForRegion(PathAnnotationObject.class, myIR, POAL7);
-		assertEquals(POAL7.size(), 1); // since there's only 1 object left (child3), this checks whether it falls within the region   
-		assertEquals(myPH.getObjects(null, PathAnnotationObject.class), POAL7);		
-		
-		// Finalise by removing all items left
-		assertEquals(myPH.nObjects(), 1); 
-		myPH.clearAll();
-		assertEquals(myPH.nObjects(), 0);
-
-	}
-	
-}
-
-// Helper classes for testing
-
-class PO_hlistener implements PathObjectHierarchyListener {
-	private int firedState = 0;  
-	
-	public int getFiredState() {
-		return firedState;
-	}
-	
-	public void setFiredState(int state) {
-		this.firedState = state;
-	}
-
-	@Override
-	public void hierarchyChanged(PathObjectHierarchyEvent event) {
-		if (event.getEventType() == PathObjectHierarchyEvent.HierarchyEventType.ADDED)
-			//System.out.println("Added!");
-			this.firedState = 1; 
-		else if (event.getEventType() == PathObjectHierarchyEvent.HierarchyEventType.REMOVED)
-			//System.out.println("Removed!");
-			this.firedState = 2;
-		else if (event.getEventType() == PathObjectHierarchyEvent.HierarchyEventType.OTHER_STRUCTURE_CHANGE)
-			//System.out.println("Other!");
-			this.firedState = 3;
-	}
-
-}
-
+		myPOHL.setFiredState(0);
+		
+		// Remove one PO with a child but keep child (so 1 left)		
+		myPH.removeObject(myChild1PAO, true);
+		Collection<PathObject> POAL6 = new ArrayList<>();
+		POAL6 = myPH.getObjects(POAL6, PathAnnotationObject.class);
+		assertEquals(POAL6.size(), 1); // 2 - 1  
+		assertEquals(myPH.getObjects(null, PathAnnotationObject.class), POAL6);		
+
+		assertEquals(myPOHL.getFiredState(), 2); // event(REMOVED) fired
+		myPOHL.setFiredState(0);
+		
+		// Check how many objects present in the region indicated below 
+		Collection<PathObject> POAL7 = new ArrayList<>();
+		POAL7 = myPH.getObjectsForRegion(PathAnnotationObject.class, myIR, POAL7);
+		assertEquals(POAL7.size(), 1); // since there's only 1 object left (child3), this checks whether it falls within the region   
+		assertEquals(myPH.getObjects(null, PathAnnotationObject.class), POAL7);		
+		
+		// Finalise by removing all items left
+		assertEquals(myPH.nObjects(), 1); 
+		myPH.clearAll();
+		assertEquals(myPH.nObjects(), 0);
+
+	}
+	
+}
+
+// Helper classes for testing
+
+class PO_hlistener implements PathObjectHierarchyListener {
+	private int firedState = 0;  
+	
+	public int getFiredState() {
+		return firedState;
+	}
+	
+	public void setFiredState(int state) {
+		this.firedState = state;
+	}
+
+	@Override
+	public void hierarchyChanged(PathObjectHierarchyEvent event) {
+		if (event.getEventType() == PathObjectHierarchyEvent.HierarchyEventType.ADDED)
+			//System.out.println("Added!");
+			this.firedState = 1; 
+		else if (event.getEventType() == PathObjectHierarchyEvent.HierarchyEventType.REMOVED)
+			//System.out.println("Removed!");
+			this.firedState = 2;
+		else if (event.getEventType() == PathObjectHierarchyEvent.HierarchyEventType.OTHER_STRUCTURE_CHANGE)
+			//System.out.println("Other!");
+			this.firedState = 3;
+	}
+
+}
+