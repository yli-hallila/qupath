--- conflicted
+++ resolved
@@ -21,62 +21,55 @@
  * #L%
  */
 
-package qupath.lib.objects.hierarchy;
-
-import static org.junit.jupiter.api.Assertions.*;
-
-import java.util.ArrayList;
-<<<<<<< HEAD
-import java.util.List;
-
-import org.junit.Before;
-import org.junit.Test;
-=======
+package qupath.lib.objects.hierarchy;
+
+import static org.junit.jupiter.api.Assertions.*;
+
+import java.util.ArrayList;
 import java.util.List;
 
 import org.junit.jupiter.api.BeforeEach;
 import org.junit.jupiter.api.Test;
->>>>>>> a0375632
 
 import qupath.lib.objects.PathObjectTools;
 import qupath.lib.objects.PathObjects;
-import qupath.lib.objects.TMACoreObject;
+import qupath.lib.objects.TMACoreObject;
 
-@SuppressWarnings("javadoc")
-public class TestDefaultTMAGrid {
-	private final Integer w = 9;
-	private final Integer ncores = 10;
-	private final String coreName = "TMACoreObject"; // displayed name for all cores in the grid
-	private final String tcoreName = "core0"; // name for the first core in the grid
-	private final Double xcenter = 0.0;
-	private final Double ycenter = 0.0;
-	private final Double diameter = 10.0;
-	List<TMACoreObject> cores = new ArrayList<>(ncores); 
-	TMACoreObject myPO2 = PathObjects.createTMACoreObject(xcenter, ycenter, diameter, Boolean.TRUE);
-	TMAGrid myTMAGrid;
-	
-	@BeforeEach
-	public void InitCores(){
-		cores.add(myPO2); // missing core
-		for (int i=0;i<ncores-1;++i) // initialize TMAGrid with 'ncores' cores, one of them missing
-			cores.add(PathObjects.createTMACoreObject(xcenter, ycenter, diameter, Boolean.FALSE));
-		myTMAGrid = DefaultTMAGrid.create(cores, w);
-		myTMAGrid.getTMACore(0, 0).setName(tcoreName);
-	}
-	
-	@Test
-	public void test_BasicTMA() {
-		assertEquals((Integer)myTMAGrid.nCores(), ncores);
-		assertEquals(myTMAGrid.getTMACore(0, 0).getDisplayedName(), tcoreName);
-		assertEquals(myTMAGrid.getTMACore(0, 1).getDisplayedName(), coreName);
-		assertEquals(myTMAGrid.getTMACore(tcoreName), myPO2);
-//		assertEquals(myTMAGrid.getCoreIndex(tcoreName), 0);
-//		assertEquals(myTMAGrid.getCoreIndex(coreName), -1); // the displayed name is different from the actual name
-//		assertEquals(myTMAGrid.getCoreIndex(null), 1);
-//		assertEquals(myTMAGrid.getNMissingCores(), 1); // 1 missing core
-		assertEquals((Integer)myTMAGrid.getGridWidth(), w);
-		assertEquals(myTMAGrid.getGridHeight(), cores.size()/w); // integer division rounds up
-		assertEquals(myTMAGrid.getTMACoreList(), cores);
-		assertEquals(PathObjectTools.getTMACoreForPixel(myTMAGrid, 0, 0).getName(), tcoreName); // returns first core for that pixel 
-	}
-}
+@SuppressWarnings("javadoc")
+public class TestDefaultTMAGrid {
+	private final Integer w = 9;
+	private final Integer ncores = 10;
+	private final String coreName = "TMACoreObject"; // displayed name for all cores in the grid
+	private final String tcoreName = "core0"; // name for the first core in the grid
+	private final Double xcenter = 0.0;
+	private final Double ycenter = 0.0;
+	private final Double diameter = 10.0;
+	List<TMACoreObject> cores = new ArrayList<>(ncores); 
+	TMACoreObject myPO2 = PathObjects.createTMACoreObject(xcenter, ycenter, diameter, Boolean.TRUE);
+	TMAGrid myTMAGrid;
+	
+	@BeforeEach
+	public void InitCores(){
+		cores.add(myPO2); // missing core
+		for (int i=0;i<ncores-1;++i) // initialize TMAGrid with 'ncores' cores, one of them missing
+			cores.add(PathObjects.createTMACoreObject(xcenter, ycenter, diameter, Boolean.FALSE));
+		myTMAGrid = DefaultTMAGrid.create(cores, w);
+		myTMAGrid.getTMACore(0, 0).setName(tcoreName);
+	}
+	
+	@Test
+	public void test_BasicTMA() {
+		assertEquals((Integer)myTMAGrid.nCores(), ncores);
+		assertEquals(myTMAGrid.getTMACore(0, 0).getDisplayedName(), tcoreName);
+		assertEquals(myTMAGrid.getTMACore(0, 1).getDisplayedName(), coreName);
+		assertEquals(myTMAGrid.getTMACore(tcoreName), myPO2);
+//		assertEquals(myTMAGrid.getCoreIndex(tcoreName), 0);
+//		assertEquals(myTMAGrid.getCoreIndex(coreName), -1); // the displayed name is different from the actual name
+//		assertEquals(myTMAGrid.getCoreIndex(null), 1);
+//		assertEquals(myTMAGrid.getNMissingCores(), 1); // 1 missing core
+		assertEquals((Integer)myTMAGrid.getGridWidth(), w);
+		assertEquals(myTMAGrid.getGridHeight(), cores.size()/w); // integer division rounds up
+		assertEquals(myTMAGrid.getTMACoreList(), cores);
+		assertEquals(PathObjectTools.getTMACoreForPixel(myTMAGrid, 0, 0).getName(), tcoreName); // returns first core for that pixel 
+	}
+}