/*-
 * #%L
 * This file is part of QuPath.
 * %%
 * Copyright (C) 2018 - 2020 QuPath developers, The University of Edinburgh
 * %%
 * QuPath is free software: you can redistribute it and/or modify
 * it under the terms of the GNU General Public License as
 * published by the Free Software Foundation, either version 3 of the
 * License, or (at your option) any later version.
 * 
 * QuPath is distributed in the hope that it will be useful,
 * but WITHOUT ANY WARRANTY; without even the implied warranty of
 * MERCHANTABILITY or FITNESS FOR A PARTICULAR PURPOSE.  See the
 * GNU General Public License for more details.
 * 
 * You should have received a copy of the GNU General Public License 
 * along with QuPath.  If not, see <https://www.gnu.org/licenses/>.
 * #L%
 */

package qupath.lib.roi;

<<<<<<< HEAD
import static org.junit.Assert.assertEquals;
import static org.junit.Assert.assertNotEquals;
import static org.junit.Assert.assertTrue;
import static org.junit.Assert.fail;
=======
import static org.junit.jupiter.api.Assertions.*;
>>>>>>> a0375632

import java.io.ByteArrayInputStream;
import java.io.ByteArrayOutputStream;
import java.io.File;
import java.io.IOException;
import java.io.InputStream;
import java.io.ObjectInputStream;
import java.io.ObjectOutputStream;
import java.nio.file.Files;
import java.util.List;
import java.util.stream.Collectors;

<<<<<<< HEAD
import org.junit.Test;
=======
import org.junit.jupiter.api.Test;
>>>>>>> a0375632
import org.locationtech.jts.geom.Geometry;

import qupath.lib.geom.Point2;
import qupath.lib.objects.hierarchy.PathObjectHierarchy;
import qupath.lib.regions.ImagePlane;
import qupath.lib.roi.RoiTools.CombineOp;
import qupath.lib.roi.interfaces.ROI;

/**
 * Test ROI behavior.
 */
@SuppressWarnings("javadoc")
public class TestROIs {
	
	/**
	 * Compare areas as returned from ROIs and after converting to JTS Geometry objects.
	 */
	@Test
	public void testAreas() {
		
		double delta = 0.01;
<<<<<<< HEAD
=======
		double deltaLarge = 0.5; // Because of Geometry precision reduction, sometimes a larger delta is needed (still < 1 pixel)
>>>>>>> a0375632
		
		// Sample pixel sizes
		double pixelWidth = 0.5;
		double pixelHeight = 0.75;
		
		ROI rectangle = ROIs.createRectangleROI(0, 0, 1000, 1000, ImagePlane.getDefaultPlane());
		double targetAreaRectangle = 1000.0 * 1000.0;
		assertEquals(rectangle.getArea(), targetAreaRectangle, delta);
		checkROIMeasurements(rectangle, 1, 1, delta);
		checkROIMeasurements(rectangle, pixelWidth, pixelHeight, delta);
		assertTrue(rectangle.getGeometry().isValid());
		
		ROI ellipse = ROIs.createEllipseROI(50, 00, 500, 300, ImagePlane.getDefaultPlane());
		double targetAreaEllipse = Math.PI * 250 * 150;
		assertEquals(targetAreaEllipse, ellipse.getArea(), delta);
		// Flattening the path results in a more substantial area difference
		assertTrue(Math.abs(targetAreaEllipse - ellipse.getGeometry().getArea())/targetAreaEllipse < 0.01);
		checkROIMeasurements(ellipse, 1, 1, targetAreaEllipse/100.0);
		checkROIMeasurements(ellipse, pixelWidth, pixelHeight, targetAreaEllipse/100.0);
		assertTrue(ellipse.getGeometry().isValid());
		
		// ROIs with holes can be troublesome, JTS may consider holes as 'positive' regions
		ROI areaSubtracted = RoiTools.combineROIs(rectangle, ellipse, CombineOp.SUBTRACT);
		assertEquals(areaSubtracted.getArea(), areaSubtracted.getGeometry().getArea(), delta);
<<<<<<< HEAD
		assertNotEquals(areaSubtracted.getArea(), rectangle.getArea(), delta);
=======
		assertNotEquals(areaSubtracted.getArea(), rectangle.getArea());
>>>>>>> a0375632
		checkROIMeasurements(areaSubtracted, 1, 1, delta);
		checkROIMeasurements(areaSubtracted, pixelWidth, pixelHeight, delta);
		assertTrue(areaSubtracted.getGeometry().isValid());

		ROI areaAdded = RoiTools.combineROIs(rectangle, ellipse, CombineOp.ADD);
		assertEquals(areaAdded.getArea(), areaAdded.getGeometry().getArea(), delta);
		assertEquals(rectangle.getArea(), areaAdded.getArea(), delta);
		checkROIMeasurements(areaAdded, 1, 1, delta);
		checkROIMeasurements(areaAdded, pixelWidth, pixelHeight, delta);
		assertTrue(areaAdded.getGeometry().isValid());
		
		File fileHierarchy = new File("src/test/resources/data/test-objects.hierarchy");
		try (InputStream stream = Files.newInputStream(fileHierarchy.toPath())) {
			PathObjectHierarchy hierarchy = (PathObjectHierarchy)new ObjectInputStream(stream).readObject();
			List<ROI> rois = hierarchy.getFlattenedObjectList(null).stream().filter(p -> p.hasROI()).map(p -> p.getROI()).collect(Collectors.toList());
			assertNotEquals(0L, rois.size());
			for (ROI roi : rois) {
				Geometry geom = roi.getGeometry();
				assertEquals(roi.isEmpty(), geom.isEmpty());
				assertTrue(geom.isValid());
				if (roi.isArea()) {
					assertEquals(roi.isEmpty(), geom.isEmpty());
					if (roi instanceof EllipseROI) {
						assertTrue(Math.abs(roi.getArea() - geom.getArea())/roi.getArea() < 0.01);
					} else
<<<<<<< HEAD
						assertEquals(roi.getArea(), geom.getArea(), delta);
=======
						assertEquals(roi.getArea(), geom.getArea(), deltaLarge);
>>>>>>> a0375632
				} else if (roi.isLine()) {
					assertEquals(roi.getLength(), geom.getLength(), delta);				
				} else if (roi.isPoint()) {
					assertEquals(roi.getNumPoints(), geom.getNumPoints(), delta);										
				}
				assertEquals(roi.getCentroidX(), geom.getCentroid().getX(), delta);					
				assertEquals(roi.getCentroidY(), geom.getCentroid().getY(), delta);					
				checkROIMeasurements(areaAdded, 1, 1, delta);
				checkROIMeasurements(areaAdded, pixelWidth, pixelHeight, delta);
				
				for (var split : RoiTools.splitROI(roi)) {
<<<<<<< HEAD
					checkROIMeasurements(split, 1, 1, delta);
					checkROIMeasurements(split, pixelWidth, pixelHeight, delta);
=======
					checkROIMeasurements(split, 1, 1, deltaLarge);
					checkROIMeasurements(split, pixelWidth, pixelHeight, deltaLarge);
>>>>>>> a0375632
				}
			}
		} catch (Exception e) {
			e.printStackTrace();
			fail(e.getLocalizedMessage());
		}
		
	}
	
	static void checkROIMeasurements(ROI roi, double pixelWidth, double pixelHeight, double delta) {
		if (roi.isPoint()) {
			checkROIPoints(roi);
			return;
		}
		ROI scaledROI = roi.scale(pixelWidth, pixelHeight);
		Geometry geometry = getGeometry(roi, pixelWidth, pixelHeight);
		if (roi instanceof EllipseROI)
			delta = roi.getArea() * delta;
		if (roi.isArea()) {
			ClosedShapeStatistics stats = new ClosedShapeStatistics(roi.getShape(), pixelWidth, pixelHeight);
			double area = roi.getScaledArea(pixelWidth, pixelHeight);
			assertEquals(area, stats.getArea(), delta);
			assertEquals(area, scaledROI.getArea(), delta);
			assertEquals(area, geometry.getArea(), delta);
		}
		if (roi.isLine()) {
			double length = roi.getScaledLength(pixelWidth, pixelHeight);
			assertEquals(length, scaledROI.getLength(), delta);
			assertEquals(length, geometry.getLength(), delta);
		}
	}
	
	static Geometry getGeometry(ROI roi, double pixelWidth, double pixelHeight) {
		if (pixelWidth == 1 && pixelHeight == 1)
			return roi.getGeometry();
		return new GeometryTools.GeometryConverter.Builder()
			.pixelSize(pixelWidth, pixelHeight)
			.build().roiToGeometry(roi);
	}
	
	static void checkROIPoints(ROI roi) {
		assertEquals(roi.getNumPoints(), roi.getGeometry().getCoordinates().length);
	}
	
	
	@Test
	public void roiSerialization() {
		
		double tol = 0.0;
		
		// Test serialization
		LineROI roi = new LineROI(100, 200, 300, 400);
		LineROI roi2 = (LineROI)objectFromBytes(objectToBytes(roi));
		testEqualBounds(roi, roi2, tol);
		testEqualLines(roi, roi2, tol);
		assertEquals(0, DefaultROIComparator.getInstance().compare(roi, roi2));
		
		RectangleROI rect = new RectangleROI(100, 200, 300, 400, ImagePlane.getPlaneWithChannel(0, 1, 2));
		ROI rect2 = (ROI)objectFromBytes(objectToBytes(rect));
		testEqualBounds(rect, rect2, tol);
		testEqualPolygonPoints(rect, rect2, tol);
		assertEquals(0, DefaultROIComparator.getInstance().compare(rect, rect2));
		
		EllipseROI ellipse = new EllipseROI(100, 200, 300, 400, ImagePlane.getPlaneWithChannel(0, 1, 2));
		ROI ellipse2 = (ROI)objectFromBytes(objectToBytes(ellipse));
		testEqualBounds(ellipse, ellipse2, tol);
		testEqualPolygonPoints(ellipse, ellipse2, tol);
		assertEquals(0, DefaultROIComparator.getInstance().compare(ellipse, ellipse2));
		
		PolygonROI poly = new PolygonROI(new float[] {1.0f, 2.5f, 5.0f}, new float[] {10.0f, 11.0f, 12.0f}, ImagePlane.getPlaneWithChannel(0, 1, 2));
		ROI poly2 = (ROI)objectFromBytes(objectToBytes(poly));
		testEqualBounds(poly, poly2, tol);
		testEqualPolygonPoints(poly, poly2, tol);
		assertEquals(0, DefaultROIComparator.getInstance().compare(poly, poly2));
		
		PolylineROI polyline = new PolylineROI(new float[] {1.0f, 2.5f, 5.0f}, new float[] {10.0f, 11.0f, 12.0f}, ImagePlane.getPlaneWithChannel(0, 1, 2));
		ROI polyline2 = (ROI)objectFromBytes(objectToBytes(poly));
		testEqualBounds(polyline, polyline2, tol);
		testEqualPolygonPoints(polyline, polyline2, tol);
		assertEquals(0, DefaultROIComparator.getInstance().compare(poly, poly2));
		
		// Test polygon construction from points
		PolygonROI poly3 = new PolygonROI(poly.getAllPoints(), ImagePlane.getPlaneWithChannel(0, 1, 2));
		testEqualBounds(poly, poly3, tol);
		testEqualPolygonPoints(poly, poly3, tol);
		assertEquals(0, DefaultROIComparator.getInstance().compare(poly, poly3));
		
	}
	
	
	private static void testEqualLines(LineROI roi1, LineROI roi2, double tolerance) {
		assertEquals(roi1.getX1(), roi2.getX1(), tolerance);
		assertEquals(roi1.getY1(), roi2.getY1(), tolerance);
		assertEquals(roi1.getX2(), roi2.getX2(), tolerance);
		assertEquals(roi1.getY2(), roi2.getY2(), tolerance);
	}
	
	
	private static void testEqualBounds(ROI roi1, ROI roi2, double tolerance) {
		assertEquals(roi1.getBoundsX(), roi2.getBoundsX(), tolerance);
		assertEquals(roi1.getBoundsY(), roi2.getBoundsY(), tolerance);
		assertEquals(roi1.getBoundsWidth(), roi2.getBoundsWidth(), tolerance);
		assertEquals(roi1.getBoundsHeight(), roi2.getBoundsHeight(), tolerance);
		assertEquals(roi1.getC(), roi2.getC());
		assertEquals(roi1.getZ(), roi2.getZ());
		assertEquals(roi1.getT(), roi2.getT());
	}
	
	
	private static void testEqualPolygonPoints(ROI roi1, ROI roi2, double tolerance) {
		List<Point2> p1 = roi1.getAllPoints();
		List<Point2> p2 = roi2.getAllPoints();
		assertEquals(p1.size(), p2.size());
		for (int i = 0; i < p1.size(); i++)
			assertEquals(0.0, p1.get(i).distance(p2.get(i)), tolerance);
	}
	
	
	private static byte[] objectToBytes(Object o) {
		try (ByteArrayOutputStream stream = new ByteArrayOutputStream()) {
			new ObjectOutputStream(stream).writeObject(o);
			return stream.toByteArray();
		} catch (IOException e) {
			e.printStackTrace();
			return null;
		}
	}
	
	private static Object objectFromBytes(byte[] bytes) {
		try (ByteArrayInputStream stream = new ByteArrayInputStream(bytes)) {
			return new ObjectInputStream(stream).readObject();
		} catch (IOException | ClassNotFoundException e) {
			e.printStackTrace();
			return null;
		}
	}

}<|MERGE_RESOLUTION|>--- conflicted
+++ resolved
@@ -21,14 +21,7 @@
 
 package qupath.lib.roi;
 
-<<<<<<< HEAD
-import static org.junit.Assert.assertEquals;
-import static org.junit.Assert.assertNotEquals;
-import static org.junit.Assert.assertTrue;
-import static org.junit.Assert.fail;
-=======
 import static org.junit.jupiter.api.Assertions.*;
->>>>>>> a0375632
 
 import java.io.ByteArrayInputStream;
 import java.io.ByteArrayOutputStream;
@@ -41,11 +34,7 @@
 import java.util.List;
 import java.util.stream.Collectors;
 
-<<<<<<< HEAD
-import org.junit.Test;
-=======
 import org.junit.jupiter.api.Test;
->>>>>>> a0375632
 import org.locationtech.jts.geom.Geometry;
 
 import qupath.lib.geom.Point2;
@@ -67,10 +56,7 @@
 	public void testAreas() {
 		
 		double delta = 0.01;
-<<<<<<< HEAD
-=======
 		double deltaLarge = 0.5; // Because of Geometry precision reduction, sometimes a larger delta is needed (still < 1 pixel)
->>>>>>> a0375632
 		
 		// Sample pixel sizes
 		double pixelWidth = 0.5;
@@ -95,11 +81,7 @@
 		// ROIs with holes can be troublesome, JTS may consider holes as 'positive' regions
 		ROI areaSubtracted = RoiTools.combineROIs(rectangle, ellipse, CombineOp.SUBTRACT);
 		assertEquals(areaSubtracted.getArea(), areaSubtracted.getGeometry().getArea(), delta);
-<<<<<<< HEAD
-		assertNotEquals(areaSubtracted.getArea(), rectangle.getArea(), delta);
-=======
 		assertNotEquals(areaSubtracted.getArea(), rectangle.getArea());
->>>>>>> a0375632
 		checkROIMeasurements(areaSubtracted, 1, 1, delta);
 		checkROIMeasurements(areaSubtracted, pixelWidth, pixelHeight, delta);
 		assertTrue(areaSubtracted.getGeometry().isValid());
@@ -125,11 +107,7 @@
 					if (roi instanceof EllipseROI) {
 						assertTrue(Math.abs(roi.getArea() - geom.getArea())/roi.getArea() < 0.01);
 					} else
-<<<<<<< HEAD
-						assertEquals(roi.getArea(), geom.getArea(), delta);
-=======
 						assertEquals(roi.getArea(), geom.getArea(), deltaLarge);
->>>>>>> a0375632
 				} else if (roi.isLine()) {
 					assertEquals(roi.getLength(), geom.getLength(), delta);				
 				} else if (roi.isPoint()) {
@@ -141,13 +119,8 @@
 				checkROIMeasurements(areaAdded, pixelWidth, pixelHeight, delta);
 				
 				for (var split : RoiTools.splitROI(roi)) {
-<<<<<<< HEAD
-					checkROIMeasurements(split, 1, 1, delta);
-					checkROIMeasurements(split, pixelWidth, pixelHeight, delta);
-=======
 					checkROIMeasurements(split, 1, 1, deltaLarge);
 					checkROIMeasurements(split, pixelWidth, pixelHeight, deltaLarge);
->>>>>>> a0375632
 				}
 			}
 		} catch (Exception e) {
