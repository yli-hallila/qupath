--- conflicted
+++ resolved
@@ -135,10 +135,7 @@
 	/**
 	 * Create a new ImageData with a specified object hierarchy and type.
 	 * @param server
-<<<<<<< HEAD
-=======
 	 * @param hierarchy 
->>>>>>> a0375632
 	 * @param type
 	 */
 	public ImageData(ImageServer<T> server, PathObjectHierarchy hierarchy, ImageType type) {
