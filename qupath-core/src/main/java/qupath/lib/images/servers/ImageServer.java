/*-
 * #%L
 * This file is part of QuPath.
 * %%
 * Copyright (C) 2014 - 2016 The Queen's University of Belfast, Northern Ireland
 * Contact: IP Management (ipmanagement@qub.ac.uk)
 * Copyright (C) 2018 - 2020 QuPath developers, The University of Edinburgh
 * %%
 * QuPath is free software: you can redistribute it and/or modify
 * it under the terms of the GNU General Public License as
 * published by the Free Software Foundation, either version 3 of the
 * License, or (at your option) any later version.
 * 
 * QuPath is distributed in the hope that it will be useful,
 * but WITHOUT ANY WARRANTY; without even the implied warranty of
 * MERCHANTABILITY or FITNESS FOR A PARTICULAR PURPOSE.  See the
 * GNU General Public License for more details.
 * 
 * You should have received a copy of the GNU General Public License 
 * along with QuPath.  If not, see <https://www.gnu.org/licenses/>.
 * #L%
 */

package qupath.lib.images.servers;

import java.io.IOException;
import java.net.URI;
import java.util.Collection;
import java.util.List;

import qupath.lib.images.servers.ImageServerBuilder.ServerBuilder;
import qupath.lib.regions.RegionRequest;

/**
 * 
 * Generic ImageServer, able to return pixels and metadata.
 * <p>
 * The idea behind making this generic is that so that it can be used on various platforms and with different UIs, e.g. Swing, JavaFX.
 * For Swing/AWT, the expected generic parameter is BufferedImage.
 * 
 * @author Pete Bankhead
 *
 * @param <T>
 */
public interface ImageServer<T> extends AutoCloseable {
	
	/**
	 * Get a String path that can uniquely identify this image.
	 * <p>
	 * For most standard images, this should be a String representation of an absolute URI. 
	 * If multiple images are stored within the same file, then this information should be encoded in the URI.
	 * <p>
	 * For images that are generated some other way (e.g. created dynamically) the path may not lend itself to 
	 * a URI representation, but must still be unique so that it can be used for caching tiles.
	 * 
	 * @return
	 */
	public String getPath();
	
	/**
	 * Get the URIs for images required for this server. 
	 * In the simplest case, this is a singleton list returning a URI representing a local 
	 * file. However, some ImageServers may not have an associated URI at all, whereas others 
	 * may depend upon multiple URIs (e.g. if concatenating images).
	 * <p>
	 * Note: A URI alone may not be sufficient to recreate even a simple ImageServer; see {@link #getBuilder()}.
	 * @return
	 */
	public Collection<URI> getURIs();
	
	/**
	 * Get an array of downsample factors supported by the server
	 * @return
	 */
	public double[] getPreferredDownsamples();
	
	/**
	 * Number of resolutions for the image.
	 * <p>
	 * This is equivalent to {@code getPreferredDownsamples().length}.
	 * 
	 * @return
	 */
	public int nResolutions();
	
	/**
	 * Get the downsample factor for a specified resolution level, where level 0 is the full resolution image 
	 * and nResolutions() - 1 is the lowest resolution available.
	 * 
	 * @param level Resolution level, should be 0 &lt;= level &lt; nResolutions().
	 * @return
	 */
	public double getDownsampleForResolution(int level);
	
	/**
	 * Width of the full-resolution image in pixels.
	 * @return
	 */
	public int getWidth();

	/**
	 * Height of the full-resolution image in pixels.
	 * @return
	 */
	public int getHeight();

	/**
	 * Number of channels (3 for RGB).
	 * @return
	 */
	public int nChannels();
	
	/**
	 * True if the image has 8-bit red, green &amp; blue channels (and nothing else), false otherwise.
	 * @return
	 */
	public boolean isRGB();
	
	/**
	 * Number of slices in a z-stack.
	 * @return
	 */
	public int nZSlices();
	
	/**
	 * Number of time points in a time series.
	 * @return
	 */
	public int nTimepoints();
	
	/**
	 * Get the PixelCalibration object from the current metadata.
	 * @return
	 */
	public default PixelCalibration getPixelCalibration() {
		return getMetadata().getPixelCalibration();
	}

	/**
	 * Get a cached tile, or null if the tile has not been cached.
	 * <p>
	 * This is useful whenever it is important to return quickly rather than wait for a tile to be fetched or generated.
	 * 
	 * @param tile
	 * @return the tile if it has been cached, or null if no cached tile is available for the request.
	 */
	public T getCachedTile(TileRequest tile);
	
	/**
	 * Read a buffered image for a specified RegionRequest, cropping and downsampling as required.
	 * <p>
	 * No specific checking is guaranteed to ensure that the request is valid, e.g. if it extends beyond the image
	 * boundary then it is likely (but not certain) that the returned image will be cropped accordingly - 
	 * but some implementations may contain empty padding instead.
	 * Therefore it is up to the caller to ensure that the requests are within range.
	 * <p>
	 * However, it is expected that any returnable region will be at least 1x1 pixel in size, even if via high downsampling 
	 * one might otherwise expect a 0x0 image. This is consistent with the idea of pixels representing point samples 
	 * rather than little squares.
	 * <p>
	 * Note: One should avoid returning null, as this cannot be stored as a value in some map implementations 
	 * that may be used for caching.
	 * 
	 * @param request
	 * @return
	 * @throws IOException 
	 */
	public T readBufferedImage(RegionRequest request) throws IOException;
 
	
	/**
	 * A string describing the type of server, for example the name of the library used (Openslide, Bioformats...)
<<<<<<< HEAD
=======
	 * @return 
>>>>>>> a0375632
	 */
	public String getServerType();
	
	/**
	 * Get a list of 'associated images', e.g. thumbnails or slide overview images.
	 * <p>
	 * Each associated image is simply a T that does not warrant (or require) a full ImageServer, and most likely would never be analyzed.
	 * 
	 * @see #getAssociatedImage(String)
	 * 
	 * @return
	 */
	public List<String> getAssociatedImageList();
	
	/**
	 * Get the image for a given associated image name.
	 * 
	 * @see #getAssociatedImageList()
	 * 
	 * @param name
	 * @return
	 */
	public T getAssociatedImage(String name);
	
	
//	/**
//	 * Returns an absolute URI representing the server (image) data, or null if the server does not receive its data from a stored file (e.g. it is computed dynamically).
//	 * @return
//	 */
//	public URI getURI();
	
	
	/**
	 * Test whether a region is empty, i.e. it contains nothing to be painted (e.g. the server paints objects
	 * but there are no objects present in the region) and readBufferedImage(RegionRequest region) would return null.
	 * <p>
	 * This makes it possible to avoid a (potentially more expensive) request to {@link #readBufferedImage(RegionRequest)},
	 * or to add it to a request queue, if we know there will be nothing to show for it.
	 * <p>
	 * Note: if this method returns true, it is safe to assume readBufferedImage would return null.
	 * However, even if the method returns false it is possible that the region is still empty -
	 * the purpose of this method is to assist performance, and it should return quickly.
	 * Therefore if the calculations needed to identify if the region is empty are too onerous, it may conservatively return false.
	 * 
	 * @param request
	 * @return
	 */
	public boolean isEmptyRegion(RegionRequest request);
	
	/**
	 * The bit-depth and type of the image. This refers to a single channel, e.g. an 
	 * 8-bit RGB image will have a type of {@link PixelType#UINT8}.
	 * 
	 * @return
	 */
	public PixelType getPixelType();
	
	/**
	 * Request information for one channel (0-based index).
	 * 
	 * @param channel
	 * @return
	 * 
	 * @see ImageServerMetadata#getChannels()
	 */
	public ImageChannel getChannel(int channel);
	
	/**
	 * Get essential metadata associated with the ImageServer as a distinct object.  This may be edited by the user.
	 * @return
	 * @see #getOriginalMetadata()
	 */
	public ImageServerMetadata getMetadata();
	
	/**
	 * Set the metadata to use, e.g. to change the pixel size in microns.
	 * 
	 * @param metadata
	 * @throws IllegalArgumentException if the metadata is incompatible (e.g. different image path, different bit-depth).
	 */
	public void setMetadata(ImageServerMetadata metadata) throws IllegalArgumentException;
	
	/**
	 * Get the original metadata read during creation of the server.  This may or may not be correct.
	 * @return
	 * @see #getMetadata()
	 */
	public ImageServerMetadata getOriginalMetadata();
	
	/**
	 * Get the default thumbnail for a specified z-slice and timepoint.
	 * <p>
	 * This should be the lowest resolution image that is available in the case of the multiresolution 
	 * image, or else the full image.  For large datasets, it may be used to determine basic statistics or 
	 * histograms without requiring every pixel to be visited in the full resolution image.
	 * 
	 * @param z
	 * @param t
	 * @return
<<<<<<< HEAD
=======
	 * @throws IOException 
>>>>>>> a0375632
	 */
	public T getDefaultThumbnail(int z, int t) throws IOException;
	
		
	/**
	 * Get a TileRequestManager that can be used to identify image tiles that may be efficiently requested
	 * from this ImageServer.
	 * <p>
	 * This is useful because managing arbitrary RegionRequests can result in inefficiencies if a request 
	 * straddles multiple tiles unnecessarily. Also, it can be used to help ensure consistency whenever 
	 * requesting regions at different resolutions, where rounding errors might otherwise occur.
	 * <p>
	 * Note that the TileRequestManager is not guaranteed to remain the same for the lifecycle of the server. 
	 * For example, if the image metadata is changed then a new manager may be constructed.
	 * @return
	 */
	public TileRequestManager getTileRequestManager();
	

	/**
	 * Get the class of the image representation returned by this ImageServer.
	 * @return
	 */
	public Class<T> getImageClass();
	
	/**
	 * Get a ServerBuilder capable of building a server the same as this one.
	 * <p>
	 * The purpose of this is to aid serialization of servers by switching to a simpler representation.
	 * <p>
	 * The default implementation returns null, indicating that rebuilding the server is not supported.
	 * @return
	 */
	public default ServerBuilder<T> getBuilder() {
		return null;
	}
	
}<|MERGE_RESOLUTION|>--- conflicted
+++ resolved
@@ -170,10 +170,7 @@
 	
 	/**
 	 * A string describing the type of server, for example the name of the library used (Openslide, Bioformats...)
-<<<<<<< HEAD
-=======
 	 * @return 
->>>>>>> a0375632
 	 */
 	public String getServerType();
 	
@@ -273,10 +270,7 @@
 	 * @param z
 	 * @param t
 	 * @return
-<<<<<<< HEAD
-=======
 	 * @throws IOException 
->>>>>>> a0375632
 	 */
 	public T getDefaultThumbnail(int z, int t) throws IOException;
 	
