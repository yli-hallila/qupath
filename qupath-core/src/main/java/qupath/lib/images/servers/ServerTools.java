/*-
 * #%L
 * This file is part of QuPath.
 * %%
 * Copyright (C) 2014 - 2016 The Queen's University of Belfast, Northern Ireland
 * Contact: IP Management (ipmanagement@qub.ac.uk)
 * Copyright (C) 2018 - 2020 QuPath developers, The University of Edinburgh
 * %%
 * QuPath is free software: you can redistribute it and/or modify
 * it under the terms of the GNU General Public License as
 * published by the Free Software Foundation, either version 3 of the
 * License, or (at your option) any later version.
 * 
 * QuPath is distributed in the hope that it will be useful,
 * but WITHOUT ANY WARRANTY; without even the implied warranty of
 * MERCHANTABILITY or FITNESS FOR A PARTICULAR PURPOSE.  See the
 * GNU General Public License for more details.
 * 
 * You should have received a copy of the GNU General Public License 
 * along with QuPath.  If not, see <https://www.gnu.org/licenses/>.
 * #L%
 */

package qupath.lib.images.servers;

<<<<<<< HEAD
=======
import java.awt.image.BufferedImage;
import java.awt.image.WritableRaster;
import java.io.IOException;
>>>>>>> a0375632
import java.net.URI;
import java.net.URLDecoder;
import java.nio.charset.StandardCharsets;
import java.nio.file.Path;
import java.util.stream.Collectors;

import qupath.lib.common.GeneralTools;
<<<<<<< HEAD
=======
import qupath.lib.regions.Padding;
import qupath.lib.regions.RegionRequest;
>>>>>>> a0375632

/**
 * Static methods helpful when dealing with ImageServers.
 * 
 * @author Pete Bankhead
 *
 */
public class ServerTools {

	/**
	 * Get the default shortened server name given the server's path.
	 * 
	 * @param uri
<<<<<<< HEAD
=======
	 * @return
	 */
	public static String getDefaultShortServerName(final URI uri) {
		Path path = GeneralTools.toPath(uri);
		if (path != null)
			return path.getFileName().toString();
		String path2 = URLDecoder.decode(uri.toString(), StandardCharsets.UTF_8);
		int ind = path2.lastIndexOf("/") + 1;
		return path2.substring(ind);
	}
	
	/**
	 * Get the index of the first channel of a server with a specified channel name.
	 * @param server
	 * @param channelName
	 * @return index (0-based) of the first channel with a name matching channelName, or -1 if no channel is found
	 */
	public static int getChannelIndex(ImageServer<?> server, String channelName) {
		int i = 0;
		for (var channel : server.getMetadata().getChannels()) {
			if (channelName.equals(channel.getName()))
				return i;
			i++;
		}
		return -1;
	}
	
	
	/**
	 * Get the preferred resolution level to request regions from an ImageServer at a specified downsample level.
	 * @param server
	 * @param requestedDownsample
>>>>>>> a0375632
	 * @return
	 * 
	 * @see #getPreferredDownsampleFactor(ImageServer, double)
	 */
<<<<<<< HEAD
	public static String getDefaultShortServerName(final URI uri) {
		Path path = GeneralTools.toPath(uri);
		if (path != null)
			return path.getFileName().toString();
		String path2 = URLDecoder.decode(uri.toString(), StandardCharsets.UTF_8);
		int ind = path2.lastIndexOf("/") + 1;
		return path2.substring(ind);
	}
	
	/**
	 * Get the index of the first channel of a server with a specified channel name.
	 * @param server
	 * @param channelName
	 * @return index (0-based) of the first channel with a name matching channelName, or -1 if no channel is found
	 */
	public static int getChannelIndex(ImageServer<?> server, String channelName) {
		int i = 0;
		for (var channel : server.getMetadata().getChannels()) {
			if (channelName.equals(channel.getName()))
				return i;
			i++;
		}
		return -1;
	}
	
	
	/**
	 * Get the preferred resolution level to request regions from an ImageServer at a specified downsample level.
	 * @param server
	 * @param requestedDownsample
	 * @return
	 * 
	 * @see #getPreferredDownsampleFactor(ImageServer, double)
	 */
=======
>>>>>>> a0375632
	public static int getPreferredResolutionLevel(ImageServer<?> server, double requestedDownsample) {
		var metadata = server.getMetadata();
		double downsampleFactor = Math.max(requestedDownsample, metadata.getDownsampleForLevel(0));
		int n = metadata.nLevels();
		int bestDownsampleSeries = -1;
		double bestDownsampleDiff = Double.POSITIVE_INFINITY;
		for (int i = 0; i < n; i++) {
			double d = metadata.getDownsampleForLevel(i);
			double downsampleDiff = downsampleFactor - d;
			if (!Double.isNaN(downsampleDiff) && (downsampleDiff >= 0 || GeneralTools.almostTheSame(downsampleFactor, d, 0.01)) && downsampleDiff < bestDownsampleDiff) {
				bestDownsampleSeries = i;
				bestDownsampleDiff = Math.abs(downsampleDiff);
			}
		}
		return bestDownsampleSeries;
	}
	
	/**
	 * Get the downsample factor supported by the server that is the best match for the requested downsample.
	 * <p>
	 * Generally, this will be &lt;= the requested downsample (but it may be slightly more if the error introduced
	 * would be very small, i.e. if 4 is requested and 4.0001 is available, 4.0001 would be returned).
	 * 
<<<<<<< HEAD
=======
	 * @param server 
>>>>>>> a0375632
	 * @param requestedDownsample
	 * @return
	 * 
	 * @see #getPreferredResolutionLevel(ImageServer, double)
	 */
	public static double getPreferredDownsampleFactor(ImageServer<?> server, double requestedDownsample) {
		int level = getPreferredResolutionLevel(server, requestedDownsample);
		return server.getDownsampleForResolution(level);
	}
	
	/**
	 * Get an ImageServer name suitable for displaying.
	 * If the server is null, "No image" is returned. Otherwise, the name 
	 * stored in the metadata is returned if not null, otherwise {@code server.getShortServerName()} is used.
	 * @param server
	 * @return
	 */
	public static String getDisplayableImageName(ImageServer<?> server) {
		if (server == null)
			return "No image";
		String name = server.getMetadata().getName();
		if (name == null) {
			name = server.getURIs().stream().map(uri -> getDefaultShortServerName(uri)).collect(Collectors.joining(", "));
			if (name != null && !name.isBlank())
				return name;
			return server.getPath();
		} else
			return name;
	}
	
	
	/**
	 * Calculate a downsample factor for a server given a preferred pixel size and the pixel size of the server itself.
	 * <p>
	 * Optionally ensure that the downsample is a power of 2 (i.e. the closest power of 2 available to the 'ideal' downsample).
	 * 
	 * @param serverPixelSizeMicrons
	 * @param requestedPixelSizeMicrons
	 * @param doLog2
	 * @return
	 */
	private static double getPreferredDownsampleForPixelSizeMicrons(double serverPixelSizeMicrons, double requestedPixelSizeMicrons, boolean doLog2) {
		// If we have NaN input, we have NaN output
		if (Double.isNaN(serverPixelSizeMicrons + requestedPixelSizeMicrons))
			return Double.NaN;
		// If we want the nearest downsample from 1, 2, 4, 8, 16 etc. calculate this, otherwise just divide
		// TODO: Ensure downsample calculation is being used / implemented correctly
		if (doLog2) {
			return Math.pow(2, Math.round(Math.log(requestedPixelSizeMicrons / serverPixelSizeMicrons) / Math.log(2)));
		} else
			return requestedPixelSizeMicrons / serverPixelSizeMicrons;
	}

	/**
	 * Calculate a downsample factor for a server given a preferred pixel size.
	 * 
	 * @param server
	 * @param preferredPixelSizeMicrons
	 * @return
	 */
	public static double getDownsampleFactor(final ImageServer<?> server, final double preferredPixelSizeMicrons) {
		if (server == null)
			return Double.NaN;
		double downsampleFactor = getPreferredDownsampleForPixelSizeMicrons(server.getPixelCalibration().getAveragedPixelSizeMicrons(), preferredPixelSizeMicrons, false);
		if (Double.isNaN(downsampleFactor) || downsampleFactor < 1)
			downsampleFactor = 1;
		return downsampleFactor;
	}
	
	
	
    /**
	 * Get a raster, padded by the specified amount, to the left, right, above and below.
	 * <p>
	 * Note that the padding is defined in terms of the <i>destination</i> pixels.
	 * <p>
	 * In other words, a specified padding of 5 should actually result in 20 pixels being added in each dimension 
	 * if the {@code request.getDownsample() == 4}.
     * 
     * @param server
     * @param request
     * @param padding
     * @return
     * @throws IOException
     */
	public static BufferedImage getPaddedRequest(ImageServer<BufferedImage> server, RegionRequest request, Padding padding) throws IOException {
		// If we don't have any padding, just return directly
		if (padding.isEmpty())
			return server.readBufferedImage(request);
		// Get the expected bounds
		double downsample = request.getDownsample();
		int x = (int)Math.round(request.getX() - padding.getX1() * downsample);
		int y = (int)Math.round(request.getY() - padding.getY1() * downsample);
		int x2 = (int)Math.round((request.getX() + request.getWidth()) + padding.getX2() * downsample);
		int y2 = (int)Math.round((request.getY() + request.getHeight()) + padding.getY2() * downsample);
		// If we're out of range, we'll need to work a bit harder
		int padLeft = 0, padRight = 0, padUp = 0, padDown = 0;
		boolean outOfRange = false;
		if (x < 0) {
			padLeft = (int)Math.round(-x/downsample);
			x = 0;
			outOfRange = true;
		}
		if (y < 0) {
			padUp = (int)Math.round(-y/downsample);
			y = 0;
			outOfRange = true;
		}
		if (x2 > server.getWidth()) {
			padRight  = (int)Math.round((x2 - server.getWidth())/downsample);
			x2 = server.getWidth();
			outOfRange = true;
		}
		if (y2 > server.getHeight()) {
			padDown  = (int)Math.round((y2 - server.getHeight())/downsample);
			y2 = server.getHeight();
			outOfRange = true;
		}
		// If everything is within range, this should be relatively straightforward
		RegionRequest request2 = RegionRequest.createInstance(request.getPath(), downsample, x, y, x2-x, y2-y, request.getZ(), request.getT());
		BufferedImage img = server.readBufferedImage(request2);
		if (outOfRange) {
			WritableRaster raster = img.getRaster();
			WritableRaster rasterPadded = raster.createCompatibleWritableRaster(
					raster.getWidth() + padLeft + padRight,
					raster.getHeight() + padUp + padDown);
			rasterPadded.setRect(padLeft, padUp, raster);
			// Add padding above
			if (padUp > 0) {
				WritableRaster row = raster.createWritableChild(0, 0, raster.getWidth(), 1, 0, 0, null);
				for (int r = 0; r < padUp; r++)
					rasterPadded.setRect(padLeft, r, row);
			}
			// Add padding below
			if (padDown > 0) {
				WritableRaster row = raster.createWritableChild(0, raster.getHeight()-1, raster.getWidth(), 1, 0, 0, null);
				for (int r = padUp + raster.getHeight(); r < rasterPadded.getHeight(); r++)
					rasterPadded.setRect(padLeft, r, row);
			}
			// Add padding to the left
			if (padLeft > 0) {
				WritableRaster col = rasterPadded.createWritableChild(padLeft, 0, 1, rasterPadded.getHeight(), 0, 0, null);
				for (int c = 0; c < padLeft; c++)
					rasterPadded.setRect(c, 0, col);
			}
			// Add padding to the right
			if (padRight > 0) {
				WritableRaster col = rasterPadded.createWritableChild(rasterPadded.getWidth()-padRight-1, 0, 1, rasterPadded.getHeight(), 0, 0, null);
				for (int c = padLeft + raster.getWidth(); c < rasterPadded.getWidth(); c++)
					rasterPadded.setRect(c, 0, col);
			}
			// TODO: The padding seems to work - but something to be cautious with...
			img = new BufferedImage(img.getColorModel(), rasterPadded, img.isAlphaPremultiplied(), null);
		}
		return img;
	}
	

}<|MERGE_RESOLUTION|>--- conflicted
+++ resolved
@@ -23,12 +23,9 @@
 
 package qupath.lib.images.servers;
 
-<<<<<<< HEAD
-=======
 import java.awt.image.BufferedImage;
 import java.awt.image.WritableRaster;
 import java.io.IOException;
->>>>>>> a0375632
 import java.net.URI;
 import java.net.URLDecoder;
 import java.nio.charset.StandardCharsets;
@@ -36,11 +33,8 @@
 import java.util.stream.Collectors;
 
 import qupath.lib.common.GeneralTools;
-<<<<<<< HEAD
-=======
 import qupath.lib.regions.Padding;
 import qupath.lib.regions.RegionRequest;
->>>>>>> a0375632
 
 /**
  * Static methods helpful when dealing with ImageServers.
@@ -54,8 +48,6 @@
 	 * Get the default shortened server name given the server's path.
 	 * 
 	 * @param uri
-<<<<<<< HEAD
-=======
 	 * @return
 	 */
 	public static String getDefaultShortServerName(final URI uri) {
@@ -88,48 +80,10 @@
 	 * Get the preferred resolution level to request regions from an ImageServer at a specified downsample level.
 	 * @param server
 	 * @param requestedDownsample
->>>>>>> a0375632
 	 * @return
 	 * 
 	 * @see #getPreferredDownsampleFactor(ImageServer, double)
 	 */
-<<<<<<< HEAD
-	public static String getDefaultShortServerName(final URI uri) {
-		Path path = GeneralTools.toPath(uri);
-		if (path != null)
-			return path.getFileName().toString();
-		String path2 = URLDecoder.decode(uri.toString(), StandardCharsets.UTF_8);
-		int ind = path2.lastIndexOf("/") + 1;
-		return path2.substring(ind);
-	}
-	
-	/**
-	 * Get the index of the first channel of a server with a specified channel name.
-	 * @param server
-	 * @param channelName
-	 * @return index (0-based) of the first channel with a name matching channelName, or -1 if no channel is found
-	 */
-	public static int getChannelIndex(ImageServer<?> server, String channelName) {
-		int i = 0;
-		for (var channel : server.getMetadata().getChannels()) {
-			if (channelName.equals(channel.getName()))
-				return i;
-			i++;
-		}
-		return -1;
-	}
-	
-	
-	/**
-	 * Get the preferred resolution level to request regions from an ImageServer at a specified downsample level.
-	 * @param server
-	 * @param requestedDownsample
-	 * @return
-	 * 
-	 * @see #getPreferredDownsampleFactor(ImageServer, double)
-	 */
-=======
->>>>>>> a0375632
 	public static int getPreferredResolutionLevel(ImageServer<?> server, double requestedDownsample) {
 		var metadata = server.getMetadata();
 		double downsampleFactor = Math.max(requestedDownsample, metadata.getDownsampleForLevel(0));
@@ -153,10 +107,7 @@
 	 * Generally, this will be &lt;= the requested downsample (but it may be slightly more if the error introduced
 	 * would be very small, i.e. if 4 is requested and 4.0001 is available, 4.0001 would be returned).
 	 * 
-<<<<<<< HEAD
-=======
 	 * @param server 
->>>>>>> a0375632
 	 * @param requestedDownsample
 	 * @return
 	 * 
