--- conflicted
+++ resolved
@@ -61,7 +61,6 @@
 	final private static Logger logger = LoggerFactory.getLogger(FileFormatInfo.class);
 	
 	private static Map<URI, ImageCheckType> cache = new HashMap<>();
-<<<<<<< HEAD
 	
 	/**
 	 * Check the type of an image for a specified URI.
@@ -82,28 +81,6 @@
 	
 	
 	/**
-=======
-	
-	/**
-	 * Check the type of an image for a specified URI.
-	 * <p>
-	 * This will return a cached value if possible, to avoid applying (potentially costly) checks too often.
-	 * @param uri
-	 * @return
-	 */
-	public static synchronized ImageCheckType checkType(URI uri) {
-		ImageCheckType check = cache.get(uri);
-		if (check == null) {
-			check = checkImageType(uri);
-			cache.put(uri, check);
-		}
-		return check;
-	}
-	
-	
-	
-	/**
->>>>>>> a0375632
 	 * Interface defining some basic image metadata that may be extracted from an image file 
 	 * to help ascertain whether an {@link ImageServerBuilder} can handle it.
 	 */
@@ -166,8 +143,6 @@
 		 * @return
 		 */
 		public boolean isNotRGB();
-<<<<<<< HEAD
-=======
 		
 		/**
 		 * Get the width of the largest image, if known.
@@ -180,14 +155,12 @@
 		 * @return the height of the largest image, or -1 if this is not known
 		 */
 		public long getLargestImageHeight();
->>>>>>> a0375632
 
 	}
 	
 	static class DefaultFormatInfo implements ImageCheckType {
 		
 		private static int MAX_IMAGES = 100;
-<<<<<<< HEAD
 		
 		private boolean isURL = false;
 		private File file = null;
@@ -201,24 +174,9 @@
 		private int nImagesLargest = -1;
 		private String description;
 		
-=======
-		
-		private boolean isURL = false;
-		private File file = null;
-		
-		private boolean isTiff = false;
-		private boolean isBigTiff = false;
-		
-		private boolean notRGB = false;
-		
-		private int nImages = -1;
-		private int nImagesLargest = -1;
-		private String description;
-		
 		private long largestImageWidth = -1;
 		private long largestImageHeight = -1;
 		
->>>>>>> a0375632
 		DefaultFormatInfo(URI uri) {
 			String scheme = uri.getScheme();
 			if (scheme != null && scheme.startsWith("http")) {
@@ -237,10 +195,7 @@
 			
 			// Check if we have a TIFF
 			try {
-<<<<<<< HEAD
-=======
 				// TODO: Support checking zip-inside-TIFF (as frequently used with ImageJ)
->>>>>>> a0375632
 				try (RandomAccessFile in = new RandomAccessFile(file, "r")) {				
 					boolean littleEndian;
 					int byteOrder = in.readShort();
@@ -285,25 +240,17 @@
 							long maxNumPixels = 0L;
 							boolean largestMaybeRGB = false;
 							while (i < nTestImages) {
-<<<<<<< HEAD
-								long nPixels = (long)reader.getWidth(i) * (long)reader.getHeight(i);
-=======
 								long width = reader.getWidth(i);
 								long height = reader.getHeight(i);
 								long nPixels = width * height;
->>>>>>> a0375632
 								ImageTypeSpecifier specifier = reader.getRawImageType(i);
 								if (nPixels > maxNumPixels) {
 									maxNumPixels = nPixels;
 									largestCount = 1;
 									largestMaybeRGB = maybeRGB(specifier);
-<<<<<<< HEAD
-								} else if (nPixels == maxNumPixels) {
-=======
 									largestImageWidth = width;
 									largestImageHeight = height;
 								} else if (width == largestImageWidth && height == largestImageHeight) {
->>>>>>> a0375632
 									largestCount++;
 									largestMaybeRGB = largestMaybeRGB && maybeRGB(specifier);
 								}
@@ -365,8 +312,6 @@
 		}
 		
 		@Override
-<<<<<<< HEAD
-=======
 		public long getLargestImageWidth() {
 			return largestImageWidth;
 		}
@@ -377,7 +322,6 @@
 		}
 
 		@Override
->>>>>>> a0375632
 		public String toString() {
 			return "DefaultFormatInfo [isURL=" + isURL + ", file=" + file + ", isTiff=" + isTiff + ", isBigTiff="
 					+ isBigTiff + ", notRGB=" + notRGB + ", nImages=" + nImages + ", nImagesLargest=" + nImagesLargest
