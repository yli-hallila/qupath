--- conflicted
+++ resolved
@@ -40,10 +40,7 @@
 import org.slf4j.Logger;
 import org.slf4j.LoggerFactory;
 
-<<<<<<< HEAD
-=======
 import qupath.lib.common.GeneralTools;
->>>>>>> a0375632
 import qupath.lib.images.servers.ImageServerBuilder.UriImageSupport;
 import qupath.lib.regions.RegionRequest;
 
@@ -113,11 +110,8 @@
 	
 	/**
 	 * Request all available {@link ImageServerBuilder ImageServerBuilders} supporting a given image class.
-<<<<<<< HEAD
-=======
 	 * @param imageClass 
 	 * @param <T> 
->>>>>>> a0375632
 	 * @return
 	 */
 	@SuppressWarnings("unchecked")
@@ -136,16 +130,11 @@
 	private static <T> List<UriImageSupport<T>> getServerBuilders(final Class<T> cls, final String path, String...args) throws IOException {
 		URI uriTemp;
 		try {
-<<<<<<< HEAD
-			if (path.startsWith("file:") || path.startsWith("http")) {
-				uriTemp = new URI(path);
-=======
 			if (path.startsWith("file:")) { 
 				uriTemp = new URI(path);
 			} else if (path.startsWith("http")) {
 				// URI class does not support "|", so we need to convert urlTemp to a valid URI
 				uriTemp = GeneralTools.toEncodedURI(path);
->>>>>>> a0375632
 			} else {
 				// Handle legacy file paths (optionally with Bio-Formats series names included)
 				String delimiter = "::";
@@ -161,12 +150,9 @@
 					uriTemp = new URI(uriTemp.getScheme(), uriTemp.getAuthority(), uriTemp.getPath(), "name="+seriesName, null);
 				}
 			}
-<<<<<<< HEAD
-=======
 			if ("file".equals(uriTemp.getScheme()) && !new File(uriTemp).exists()) {
 				throw new IOException(uriTemp.toString() + " does not exist!");
 			}
->>>>>>> a0375632
 		} catch (URISyntaxException e) {
 			throw new IOException(e.getLocalizedMessage());
 		}
@@ -196,11 +182,7 @@
 					if (support != null && support.getSupportLevel() > 0f)
 						supports.add(support);
 				} catch (Exception e) {
-<<<<<<< HEAD
-					logger.error("Error testing provider " + provider, e);
-=======
 					logger.error("Error testing provider " + provider, e.getLocalizedMessage());
->>>>>>> a0375632
 				}
 			}
 		}
@@ -227,7 +209,6 @@
 				return support;
 			} catch (Exception e) {
 				logger.warn("Unable to open {}", support);
-<<<<<<< HEAD
 			}
 		}
 		return supports.isEmpty() ? null : supports.get(0);
@@ -261,47 +242,9 @@
 					logger.warn("Unable to build server: {}", e.getLocalizedMessage());
 					logger.debug(e.getLocalizedMessage(), e);
 				}
-=======
->>>>>>> a0375632
-			}
-		}
-		return supports.isEmpty() ? null : supports.get(0);
-	}
-	
-	
-	/**
-	 * Attempt to create {@code ImageServer<T>} from the specified path and arguments.
-	 * 
-	 * @param path path to an image - typically a URI
-	 * @param cls desired generic type for the ImageServer, e.g. BufferedImage.class
-	 * @param args optional arguments, which may be used by some builders
-	 * @return
-	 * @throws IOException 
-	 */
-	public static <T> ImageServer<T> buildServer(final String path, final Class<T> cls, String... args) throws IOException {
-		
-<<<<<<< HEAD
-=======
-		List<UriImageSupport<T>> supports = getServerBuilders(cls, path, args);
-
-		Exception firstException = null;
-		if (!supports.isEmpty()) {
-			for (UriImageSupport<T> support :supports) {
-				try {
-					if (!support.getBuilders().isEmpty()) {
-						var server = support.getBuilders().get(0).build();
-						return checkServerSize(server);
-					}
-				} catch (Exception e) {
-					if (firstException == null)
-						firstException = e;
-					logger.warn("Unable to build server: {}", e.getLocalizedMessage());
-					logger.debug(e.getLocalizedMessage(), e);
-				}
-			}
-		}
-		
->>>>>>> a0375632
+			}
+		}
+		
 		if (supports.isEmpty()) {
 			logger.error("Unable to build whole slide server - check your classpath for a suitable library (e.g. OpenSlide, BioFormats)\n\t");
 			logger.error(System.getProperty("java.class.path"));
@@ -311,6 +254,7 @@
 			message = " (" + message + ")";
 		throw new IOException("Unable to build a whole slide server for " + path + message, firstException);
 	}
+	
 	
 	/**
 	 * Check server is either pyramidal or of a manageable size.
@@ -353,45 +297,4 @@
 		
 	}
 	
-	/**
-	 * Check server is either pyramidal or of a manageable size.
-	 * @param <T>
-	 * @param serverNew
-	 * @return
-	 * @throws IOException
-	 */
-	static <T> ImageServer<T> checkServerSize(ImageServer<T> serverNew) throws IOException {
-		if (serverNew.nResolutions() > 1)
-			return serverNew;
-		long nPixels = (long)serverNew.getWidth() * (long)serverNew.getHeight();
-		long nBytes = nPixels * serverNew.nChannels() * serverNew.getMetadata().getPixelType().getBytesPerPixel();
-		if (nPixels >= Integer.MAX_VALUE || nBytes > Runtime.getRuntime().maxMemory()*0.8)
-			throw new IOException(
-					String.format("Image is too large and not a pyramid (%d x %d, %d channel%s)!",
-							serverNew.getWidth(), serverNew.getHeight(), serverNew.nChannels(), serverNew.nChannels() > 1 ? "s" : "")
-					);
-		return serverNew;
-	}
-	
-	
-	/**
-	 * Create a comparator that aims to get the builder with the best (claimed) support, following by the one that can identify most images from the file.
-	 *
-	 * @param <T>
-	 */
-	private static class UriImageSupportComparator<T> implements Comparator<UriImageSupport<T>> {
-
-		@Override
-		public int compare(UriImageSupport<T> o1, UriImageSupport<T> o2) {
-			int cmp = Float.compare(o1.getSupportLevel(), o2.getSupportLevel());
-			if (cmp != 0)
-				return cmp;
-			cmp = Integer.compare(o1.getBuilders().size(), o2.getBuilders().size());
-			if (cmp != 0)
-				return cmp;
-			return o1.getProviderClass().getName().compareTo(o2.getProviderClass().getName());
-		}
-		
-	}
-	
 }