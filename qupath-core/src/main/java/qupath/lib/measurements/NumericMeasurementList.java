--- conflicted
+++ resolved
@@ -38,31 +38,19 @@
 /**
  * 
  * A MeasurementList that stores its measurements in either a float or a double array, 
-<<<<<<< HEAD
- * to avoid the overhead of storing large numbers of Measurement objects.
-=======
  * to avoid the overhead of storing large numbers of {@link Measurement} objects.
->>>>>>> a0375632
  * <p>
  * This makes the storage quite efficient for lists that don't require supporting dynamic measurements.
  * <p>
  * In this implementation, lookups by measurement name initially use indexOf with a list - and
  * can be rather slow.  Therefore while 'adding' is fast, 'putting' is not.
  * <p>
-<<<<<<< HEAD
- * However, upon calling closeList(), name lists are shared between similarly closed NumericMeasurementLists,
-=======
  * However, upon calling {@code close()}, name lists are shared between similarly closed NumericMeasurementLists,
->>>>>>> a0375632
  * and a map used to improve random access of measurements.  Therefore if many lists of the same measurements
  * are made, remembering to close each list when it is fully populated can improve performance and greatly
  * reduce memory requirements.
  * <p>
-<<<<<<< HEAD
- * These lists can be instantiated through the MeasurementListFactory class.
-=======
  * These lists can be instantiated through the {@link MeasurementListFactory} class.
->>>>>>> a0375632
  * 
  * @author Pete Bankhead
  *
