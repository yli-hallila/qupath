/*-
 * #%L
 * This file is part of QuPath.
 * %%
 * Copyright (C) 2014 - 2016 The Queen's University of Belfast, Northern Ireland
 * Contact: IP Management (ipmanagement@qub.ac.uk)
 * Copyright (C) 2018 - 2020 QuPath developers, The University of Edinburgh
 * %%
 * QuPath is free software: you can redistribute it and/or modify
 * it under the terms of the GNU General Public License as
 * published by the Free Software Foundation, either version 3 of the
 * License, or (at your option) any later version.
 * 
 * QuPath is distributed in the hope that it will be useful,
 * but WITHOUT ANY WARRANTY; without even the implied warranty of
 * MERCHANTABILITY or FITNESS FOR A PARTICULAR PURPOSE.  See the
 * GNU General Public License for more details.
 * 
 * You should have received a copy of the GNU General Public License 
 * along with QuPath.  If not, see <https://www.gnu.org/licenses/>.
 * #L%
 */

package qupath.lib.objects.hierarchy;

import java.io.Serializable;
import java.util.ArrayList;
import java.util.Collection;
import java.util.Collections;
import java.util.Comparator;
import java.util.HashMap;
import java.util.HashSet;
import java.util.Iterator;
import java.util.LinkedHashSet;
import java.util.List;
import java.util.Map;
import java.util.Map.Entry;
import java.util.Set;
import java.util.stream.Collectors;
import org.slf4j.Logger;
import org.slf4j.LoggerFactory;

<<<<<<< HEAD
=======
import qupath.lib.objects.DefaultPathObjectComparator;
>>>>>>> a0375632
import qupath.lib.objects.PathAnnotationObject;
import qupath.lib.objects.PathCellObject;
import qupath.lib.objects.PathDetectionObject;
import qupath.lib.objects.PathObject;
import qupath.lib.objects.PathObjectTools;
import qupath.lib.objects.PathRootObject;
import qupath.lib.objects.PathTileObject;
import qupath.lib.objects.TMACoreObject;
import qupath.lib.objects.hierarchy.events.PathObjectHierarchyEvent;
import qupath.lib.objects.hierarchy.events.PathObjectHierarchyListener;
import qupath.lib.objects.hierarchy.events.PathObjectSelectionModel;
import qupath.lib.objects.hierarchy.events.PathObjectHierarchyEvent.HierarchyEventType;
import qupath.lib.regions.ImageRegion;
import qupath.lib.roi.interfaces.ROI;

/**
 * A basic hierarchy in which to store PathObjects.
 * <p>
 * This essentially contains a single PathRootObject from which all other objects can be reached using the child object lists.
 * However, by adding/removing objects via this hierarchy (rather than through the child lists directly), it is possible
 * to maintain a more consistent structure (e.g. by automatically inserting objects as children of the objects whose ROI completely
 * contains the object to be added), along with a spatial cache so that objects can be extracted if their ROIs overlap with a specified region.
 * <p>
 * Note: Be cautious when deserializing - it may not result in a hierarchy in a valid state.
 * As a workaround, you can construct a new PathObjectHierarchy and call setHierarchy(deserializedHierarchy) to
 * ensure that you have a properly-constructed hierarchy with the same data within it.
 * 
 * @author Pete Bankhead
 *
 */
public final class PathObjectHierarchy implements Serializable {
	
	private static final long serialVersionUID = 1L;
	
	final private static Logger logger = LoggerFactory.getLogger(PathObjectHierarchy.class);
			
	// TODO: Make this a choice - currently a cell object is considered 'inside' if its nucleus is fully contained (as cell boundaries themselves are a little more questionable)
	/*
	 * TODO: Consider how to explain this...
	 * The idea is that cell nuclei are used to determine whether an object is 'inside' another object,
	 * which is important when adding annotations etc. to the object hierarchy.
	 * 
	 * @return
	 */
	static boolean useCellNucleiForInsideTest = true;
	/*
	 * TODO: Consider how to explain this...
	 * The idea is that tile centroids are used to determine whether an object is 'inside' another object,
	 * which is important when adding annotations etc. to the object hierarchy.
	 * 
	 * @return
	 */
	static boolean useTileCentroidsForInsideTest = true;

	
	
	private TMAGrid tmaGrid = null;
	private PathObject rootObject = new PathRootObject();
	
	transient private PathObjectSelectionModel selectionModel = new PathObjectSelectionModel();
	transient private List<PathObjectHierarchyListener> listeners = new ArrayList<>();

	// Cache enabling faster access of objects according to location
	transient private PathObjectTileCache tileCache = new PathObjectTileCache(this);

	/**
	 * Default constructor, creates an empty hierarchy.
	 */
	public PathObjectHierarchy() {
		super();
	}

	
	/**
	 * Check if the hierarchy is empty (i.e. no objects apart from the root object, no feature maps)
	 * 
	 * @return
	 */
	public synchronized boolean isEmpty() {
		return (tmaGrid == null || tmaGrid.nCores() == 0) && !rootObject.hasChildren();// && featureMaps.isEmpty();
	}
	
	/**
	 * Add a hierarchy change listener.
	 * @param listener
	 */
	public void addPathObjectListener(PathObjectHierarchyListener listener) {
		synchronized(listeners) {
			listeners.add(listener);
		}
	}
	
	/**
	 * Remove a hierarchy change listener.
	 * @param listener
	 */
	public void removePathObjectListener(PathObjectHierarchyListener listener) {
		synchronized(listeners) {
			listeners.remove(listener);
		}
	}
	
	/**
	 * Get the root object. All other objects in the hierarchy are descendants of the root.
	 * @return
	 */
	public PathObject getRootObject() {
		return rootObject;
	}
		
	/**
	 * Get the TMAGrid, or null if there is no TMA grid associated with this hierarchy.
	 * @return
	 */
	public synchronized TMAGrid getTMAGrid() {
		return tmaGrid;
	}
	
	/**
	 * Get the selection model, which handles the selection status of objects.
	 * @return
	 */
	public PathObjectSelectionModel getSelectionModel() {
		return selectionModel;
	}
	
//	/**
//	 * Check if the hierarchy is changing.  This can occur, for example, if a plugin is running
//	 * that modifies the hierarchy frequently, and so listeners may want to avoid responding to
//	 * events for performance reasons.
//	 * @return
//	 */
//	public boolean isChanging() {
//		return changing;
//	}
//	
//	public void setChanging(boolean changing) {
//		this.changing = changing;
//	}
	
	/**
	 * Set the tma grid for this hierarchy.
	 * @param tmaGrid
	 */
	public synchronized void setTMAGrid(TMAGrid tmaGrid) {
		clearTMAGrid();
		if (tmaGrid == null)
			return;
		this.tmaGrid = tmaGrid;
		updateTMAHierarchy();
	}
	
	/**
<<<<<<< HEAD
=======
	 * Comparator to use when looking for a parent annotation in the hierarchy.
	 * The logic is:
	 * <ol>
	 *   <li>Sort by area (smallest first)</li>
	 *   <li>Sort by hierarchy level (deepest first)</li>
	 *   <li>Sort by {@link DefaultPathObjectComparator}</li>
	 * </ol>
	 * In practice, one expects an object to be placed inside the smallest containing annotation - 
	 * identical areas are likely to be rare, unless obtained by duplication.
	 */
	public static final Comparator<PathObject> HIERARCHY_COMPARATOR = 
			Comparator.comparingDouble((PathObject p) -> {
				if (!p.hasROI())
					return Double.POSITIVE_INFINITY;
				else
					return p.getROI().getArea();
			})
			.thenComparing(Comparator.comparingInt(PathObject::getLevel).reversed())
			.thenComparing(DefaultPathObjectComparator.getInstance());

	/**
	 * Insert an object into the hierarchy. This differs from {@link #addPathObject(PathObject, boolean)} in that it will seek to 
	 * place the object in an appropriate location relative to existing objects, using the logic of {@link #HIERARCHY_COMPARATOR}.
	 * @param pathObject the object to add
	 * @param fireChangeEvents if true, an event will be added after adding the object. Choose false if a single event should be added after making multiple changes.
	 * @return true if the hierarchy changed as a result of this call, false otherwise
	 */
	public synchronized boolean insertPathObject(PathObject pathObject, boolean fireChangeEvents) {
		return insertPathObject(getRootObject(), pathObject, fireChangeEvents);
	}
	
	/**
	 * Insert a collection of objects into the hierarchy, firing a change event on completion.
	 * This differs from {@link #addPathObjects(Collection)} in that it will seek to 
	 * place the object in an appropriate location relative to existing objects, using the logic of {@link #HIERARCHY_COMPARATOR}.
	 * @param pathObjects the objects to add
	 * @return true if the hierarchy changed as a result of this call, false otherwise
	 */
	public synchronized boolean insertPathObjects(Collection<? extends PathObject> pathObjects) {
		var selectedObjects =  new ArrayList<>(pathObjects);
		if (selectedObjects.isEmpty())
			return false;
		removeObjects(selectedObjects, true);
		selectedObjects.sort(PathObjectHierarchy.HIERARCHY_COMPARATOR.reversed());
		for (var pathObject : selectedObjects) {
//			hierarchy.insertPathObject(pathObject, true);
			insertPathObject(pathObject, selectedObjects.size() == 1);
		}
		if (selectedObjects.size() > 1)
			fireHierarchyChangedEvent(this);
		return true;
	}
	
	/**
	 * Attempt to resolve the parent-child relationships between all objects within the hierarchy.
	 */
	public synchronized void resolveHierarchy() {
		var annotations = getAnnotationObjects();
		if (annotations.isEmpty()) {
			logger.debug("resolveHierarchy() called with no annotations!");
			return;
		}
		var detections = getDetectionObjects();
		if (annotations.size() > 1 && detections.size() > 1) {
			logger.warn("Resolving hierarchy that contains {} annotations and {} detections - this may be slow!",
					annotations.size(), detections.size());
		} else if (annotations.size() > 100) {
			logger.warn("Resolving hierarchy with {} annotations - this may be slow!", annotations.size());
		}
		insertPathObjects(annotations);
	}
	
	private synchronized boolean insertPathObject(PathObject pathObjectParent, PathObject pathObject, boolean fireChangeEvents) {
		// Get all the annotations that might be a parent of this object
		var region = ImageRegion.createInstance(pathObject.getROI());
		Collection<PathObject> tempSet = new HashSet<>();
		tempSet.add(getRootObject());
		tileCache.getObjectsForRegion(PathAnnotationObject.class, region, tempSet, true);
		if (tmaGrid != null)
			tileCache.getObjectsForRegion(TMACoreObject.class, region, tempSet, true);
		
		if (pathObjectParent != null) {
			tempSet.removeIf(p -> p != pathObjectParent && !PathObjectTools.isAncestor(p, pathObjectParent));
		}

		var possibleParentObjects = new ArrayList<PathObject>(tempSet);
		Collections.sort(possibleParentObjects, HIERARCHY_COMPARATOR);

		for (PathObject possibleParent : possibleParentObjects) {
			if (possibleParent == pathObject || possibleParent.isDetection())
				continue;
			
			boolean addObject;
			if (possibleParent.isRootObject()) {
				// If we've reached the root, definitely add
				addObject = true;
			} else {
				// If we're adding a detection, check centroid; otherwise check covers
				if (pathObject.isDetection())
					addObject = tileCache.containsCentroid(possibleParent, pathObject);
				else
					addObject = pathObjectParent != null && possibleParent == pathObjectParent ||
								tileCache.covers(possibleParent, pathObject);
			}
			
			if (addObject) {
				// Don't add if we're already where we should be
				if (pathObject.getParent() == possibleParent)
					return false;
				
				// Reassign child objects if we need to
				Collection<PathObject> previousChildren = pathObject.isDetection() ? Collections.emptyList() : new ArrayList<>(possibleParent.getChildObjects());
				possibleParent.addPathObject(pathObject);
				if (!previousChildren.isEmpty()) {
					pathObject.addPathObjects(filterObjectsForROI(pathObject.getROI(), previousChildren));
				}
				
				// Notify listeners of changes, if required
				if (fireChangeEvents)
					fireObjectAddedEvent(this, pathObject);
				else
					tileCache.resetCache();
				return true;
			}
		}
		return true;
	}
	
	/**
>>>>>>> a0375632
	 * Remove the TMA grid for this hierarchy.
	 */
	// TODO: Improve TMA grid modification whenever many detection objects already exist
	synchronized void clearTMAGrid() {
		if (tmaGrid == null)
			return;
		removeObjects(new ArrayList<>(tmaGrid.getTMACoreList()), true);
//		for (TMACoreObject core : tmaGrid.getTMACoreList())
//			removeObject(core, true);
//		this.tmaGrid = null;
		// Notify listeners of changes
		fireHierarchyChangedEvent(getRootObject());
	}
	
	/**
	 * Remove a single object from the hierarchy, firing a remove event.
	 * @param pathObject the object to remove
	 * @param keepChildren if true, retain all children and descendants of the object being removed; if false, remove these also
	 * @return
	 */
	public synchronized boolean removeObject(PathObject pathObject, boolean keepChildren) {
		return removeObject(pathObject, keepChildren, true);
	}
	
	/**
	 * Remove a single object from the hierarchy, without firing a remove event.
	 * @param pathObject the object to remove
	 * @param keepChildren if true, retain all children and descendants of the object being removed; if false, remove these also
	 * @return
	 */
	public synchronized boolean removeObjectWithoutUpdate(PathObject pathObject, boolean keepChildren) {
		return removeObject(pathObject, keepChildren, false);
	}
	
	/**
	 * Remove a single object from the hierarchy, optionally firing a remove event.
	 * @param pathObject the object to remove
	 * @param keepChildren if true, retain all children and descendants of the object being removed; if false, remove these also
	 * @param fireEvent if true, fire a hierarchy event. May be false if one wishes to complete several changes before updating listeners later.
	 * @return
	 */
	private synchronized boolean removeObject(PathObject pathObject, boolean keepChildren, boolean fireEvent) {
		// Check the object is within the hierarchy & has a valid parent (from which it can be removed)
		PathObject pathObjectParent = pathObject.getParent();
		if (!inHierarchy(pathObject) || pathObjectParent == null) {
			logger.warn(pathObject + " could not be removed from the hierarchy");
			return false;
		}

		// Can't keep children if there aren't any
		boolean hasChildren = pathObject.hasChildren();
		
		pathObjectParent.removePathObject(pathObject);

		// Assign the children to the parent object, if necessary
		if (keepChildren && hasChildren) {
			// We create a new array list because getPathObjectList returns an unmodifiable collection
//			List<PathObject> list = new ArrayList<>(pathObject.getPathObjectList());
			pathObjectParent.addPathObjects(pathObject.getChildObjects());
//			pathObject.clearPathObjects(); // Clear child objects, just in case
		}
		if (fireEvent) {
			if (keepChildren || !hasChildren)
				fireObjectRemovedEvent(this, pathObject, pathObjectParent);
			else
				fireHierarchyChangedEvent(this, pathObjectParent);
		}
		return true;
	}
	
	/**
	 * Remove a collection of objects, firing a single 'hierarchy changed' event afterwards to notify listeners if anything happened
	 * (i.e. if any of the objects really were found within the hierarchy) &amp; removed.
	 * 
	 * @param pathObjects the objects to remove
	 * @param keepChildren if true, retain children and descendants of the objects being removed
	 */
	public synchronized void removeObjects(Collection<? extends PathObject> pathObjects, boolean keepChildren) {
		
		if (pathObjects.isEmpty())
			return;
		
		List<PathObject> pathObjectSet = new ArrayList<>(pathObjects);
		pathObjectSet.sort((o1, o2) -> Integer.compare(o2.getLevel(), o1.getLevel()));
		
		// Determine the parents for each object
		Map<PathObject, List<PathObject>> map = new HashMap<>();
		for (PathObject pathObject : pathObjectSet) {
			PathObject parent = pathObject.getParent();
			if (parent == null)
				continue;
			List<PathObject> list = map.get(parent);
			if (list == null) {
				list = new ArrayList<>();
				map.put(parent, list);
			}
			list.add(pathObject);
		}
		
		if (map.isEmpty())
			return;
		
		// Loop through and remove objects, keeping children if necessary
		Set<PathObject> childrenToKeep = new LinkedHashSet<>();
		for (Entry<PathObject, List<PathObject>> entry : map.entrySet()) {
			PathObject parent = entry.getKey();
			List<PathObject> children = entry.getValue();
			parent.removePathObjects(children);
			if (keepChildren) {
				for (PathObject child : children)
					childrenToKeep.addAll(child.getChildObjects());
			}
		}
		childrenToKeep.removeAll(pathObjects);
		// Add children back if required (note: this can be quite slow!)
		tileCache.resetCache();
		for (PathObject pathObject : childrenToKeep) {
			addPathObject(pathObject, false);
		}
		fireHierarchyChangedEvent(this);
		
		// This previously could result in child objects being deleted even if keepChildren was 
		// true, depending upon the order in which objects were removed.
//		// Loop through and remove objects
//		for (Entry<PathObject, List<PathObject>> entry : map.entrySet()) {
//			PathObject parent = entry.getKey();
//			List<PathObject> children = entry.getValue();
//			parent.removePathObjects(children);
//			if (keepChildren) {
//				for (PathObject child : children) {
//					if (child.hasChildren()) {
//						List<PathObject> newChildList = new ArrayList<>(child.getChildObjects());
//						newChildList.removeAll(pathObjects);
//						parent.addPathObjects(newChildList);
//					}
//				}
//			}
//		}
//		fireHierarchyChangedEvent(this);
	}
	
	
	/**
	 * Determine if a PathObject is within this hierarchy.
	 * The actual test is to check the highest parent object of the PathObject is equal to the root object for this hierarchy.
	 * 
	 * @param pathObject
	 * @return
	 */
	private synchronized boolean inHierarchy(PathObject pathObject) { // made private as only called here
		if (pathObject == null)
			return false;
		while (pathObject.getParent() != null)
			pathObject = pathObject.getParent();
		return pathObject.equals(getRootObject());
	}
	
	
	private synchronized void updateTMAHierarchy() {
		if (tmaGrid == null)
			return;

		// Assign annotations to cores
		List<PathObject> pathObjectChildren = new ArrayList<>(rootObject.getChildObjects());
		rootObject.clearPathObjects();
		// Add cores to the start of the object list
		rootObject.addPathObjects(tmaGrid.getTMACoreList());
		// Add back any other objects
		for (PathObject pathObject : pathObjectChildren)
			addPathObject(pathObject, false);

		// Notify listeners of changes
		fireHierarchyChangedEvent(getRootObject());
	}
	
	
//J	synchronized boolean updateParent(final PathObject pathObject) {
		// Could check if parent needs to be changed... however consider that update parent doesn't check if it should be made a child of another object inside its current parent
//		// Check if the parent is still ok
//		if (containsObject(pathObject.getParent(), pathObject)) {
//			return false;
//		}
		
		// If we have a TMA core, the parent can't change
//J		if (pathObject.isTMACore())
//J			return false;
		
		// Otherwise, if parent isn't ok, remove and then re-add this object
//J		if (pathObject.getParent() != null) {
//J			pathObject.getParent().removePathObject(pathObject);
//J		}
//J		addPathObject(pathObject, false, false);
//J		fireHierarchyChangedEvent(this);
//		addPathObjectToList(getRootObject(), pathObject, false);
//J		return true;
//J	}
	
	// TODO: Be very cautious about this!!!!  Use of tileCache inside a synchronized method might lead to deadlocks?
	private synchronized boolean addPathObjectToList(PathObject pathObjectParent, PathObject pathObject, boolean fireChangeEvents) {
<<<<<<< HEAD
		
		if (pathObject != null && !pathObject.isDetection())
			logger.trace("Adding {} to hierarchy", pathObject);
		
		// Get all the annotations that might be a parent of this object
		var region = ImageRegion.createInstance(pathObject.getROI());
		Collection<PathObject> tempSet = new HashSet<>();
		tempSet.add(getRootObject());
		tileCache.getObjectsForRegion(PathAnnotationObject.class, region, tempSet, true);
		if (tmaGrid != null)
			tileCache.getObjectsForRegion(TMACoreObject.class, region, tempSet, true);
		
		if (pathObjectParent != null) {
			tempSet.removeIf(p -> p != pathObjectParent && !PathObjectTools.isAncestor(p, pathObjectParent));
		}

		var possibleObjects = new ArrayList<PathObject>(tempSet);
		Collections.sort(possibleObjects, (p1, p2) -> -Integer.compare(p1.getLevel(), p2.getLevel()));

		for (PathObject possibleParent : possibleObjects) {
			if (possibleParent == pathObject || possibleParent.isDetection())
				continue;
			boolean addObject = possibleParent.isRootObject();
			if (!addObject) {
				if (pathObject.isDetection())
					addObject = tileCache.containsCentroid(possibleParent, pathObject);
				else
					addObject = tileCache.covers(possibleParent, pathObject) ||
									pathObjectParent != null && possibleParent == pathObjectParent;
			}
			if (addObject) {
				if (pathObject.getParent() == possibleParent)
					return false;
				
				Collection<PathObject> previousChildren = pathObject.isDetection() ? Collections.emptyList() : new ArrayList<>(possibleParent.getChildObjects());
				possibleParent.addPathObject(pathObject);
				// If we have a non-detection, consider reassigning child objects
				if (!previousChildren.isEmpty()) {
//					long startTime = System.currentTimeMillis();
					pathObject.addPathObjects(filterObjectsForROI(pathObject.getROI(), previousChildren));
					
//					var toAdd = previousChildren.parallelStream().filter(child -> {
//						if (child.isDetection())
//							return tileCache.containsCentroid(pathObject, child);
//						else
//							return tileCache.covers(pathObject, child);
//					}).collect(Collectors.toList());
//					pathObject.addPathObjects(toAdd);
					
//					for (var child : previousChildren) {
//						boolean reassignChild = false;
//						if (child.isDetection())
//							reassignChild = tileCache.containsCentroid(pathObject, child);
//						else if (!pathObject.isDetection())
//							reassignChild = tileCache.covers(pathObject, child);
//						if (reassignChild) {
//							pathObject.addPathObject(child);
//						}
//					}
//					long endTime = System.currentTimeMillis();
//					System.err.println("Add time: " + (endTime - startTime));
				}
				
				// Notify listeners of changes, if required
				if (fireChangeEvents)
					fireObjectAddedEvent(this, pathObject);
				return true;
			}
		}
=======
		pathObjectParent.addPathObject(pathObject);
		// Notify listeners of changes, if required
		if (fireChangeEvents)
			fireObjectAddedEvent(this, pathObject);
>>>>>>> a0375632
		return true;
	}
	
	
	/**
	 * Add an object to the hierarchy, firing an event.
	 * @param pathObject
	 * @return
	 */
	public boolean addPathObject(PathObject pathObject) {
		return addPathObject(pathObject, true);
	}
	
	/**
	 * Add an object to the hierarchy, without firing an event.
	 * @param pathObject
	 * @return
	 */
	public boolean addPathObjectWithoutUpdate(PathObject pathObject) {
		return addPathObject(pathObject, false);
	}
	
	/**
	 * Add path object as descendant of the requested parent.
	 * 
	 * @param pathObjectParent
	 * @param pathObject
	 * @param fireUpdate
	 * @return
	 */
	public synchronized boolean addPathObjectBelowParent(PathObject pathObjectParent, PathObject pathObject, boolean fireUpdate) {
		if (pathObjectParent == null)
			return addPathObject(pathObject, fireUpdate);
		else
			return addPathObjectToList(pathObjectParent, pathObject, fireUpdate);
	}
	
	
	/**
	 * Add an object to the hierarchy.
	 * @param pathObject the object to add
	 * @param fireUpdate if true, fire an update event after the object is added
	 * @return
	 */
	private synchronized boolean addPathObject(PathObject pathObject, boolean fireUpdate) {
		if (pathObject == getRootObject() || !pathObject.hasROI())
			return false;
		return addPathObjectToList(getRootObject(), pathObject, fireUpdate);
	}
	
	/**
	 * Add multiple objects to the hierarchy.
	 * @param pathObjects
	 * @return
	 */
	public synchronized boolean addPathObjects(Collection<? extends PathObject> pathObjects) {
		boolean changes = false;
		int n = pathObjects.size();
		int counter = 0;
		for (PathObject pathObject : pathObjects) {
			if (n > 10000) {
				if (counter % 1000 == 0)
					logger.debug("Adding {} of {}", counter, n);
			} else if (n > 1000 && counter % 100 == 0)
				logger.debug("Adding {} of {}", counter, n);
			changes = addPathObjectToList(getRootObject(), pathObject, false) || changes;
			counter++;
		}
		if (changes)
			fireHierarchyChangedEvent(getRootObject());
//			fireChangeEvent(getRootObject());
		return changes;
	}
	
	/**
	 * Remove all objects from the hierarchy.
	 */
	public synchronized void clearAll() {
		getRootObject().clearPathObjects();
		tmaGrid = null;
		fireHierarchyChangedEvent(getRootObject());
	}
	

	/**
	 * Get objects that contain Point ROIs.
	 * @param cls
	 * @return
	 */
	public synchronized Collection<PathObject> getPointObjects(Class<? extends PathObject> cls) {
		Collection<PathObject> pathObjects = getObjects(null, cls);
		if (!pathObjects.isEmpty()) {
			Iterator<PathObject> iter = pathObjects.iterator();
			while (iter.hasNext()) {
				if (!PathObjectTools.hasPointROI(iter.next())) {
					iter.remove();
				}
			}
		}
		return pathObjects;
	}
	
	/**
	 * Get all cell objects in the hierarchy.
	 * @return
	 */
	public Collection<PathObject> getCellObjects() {
		return getObjects(null, PathCellObject.class);
	}
	
	/**
<<<<<<< HEAD
=======
	 * Get all tile objects in the hierarchy.
	 * @return
	 */
	public Collection<PathObject> getTileObjects() {
		return getObjects(null, PathTileObject.class);
	}
	
	/**
>>>>>>> a0375632
	 * Get all detection objects in the hierarchy (including sub-classes of detections).
	 * @return
	 */
	public Collection<PathObject> getDetectionObjects() {
		return getObjects(null, PathDetectionObject.class);
	}
	
	/**
	 * Get all annotation objects in the hierarchy.
	 * @return
	 */
	public Collection<PathObject> getAnnotationObjects() {
		return getObjects(null, PathAnnotationObject.class);
	}

	/**
	 * Get all objects in the hierarchy, optionally filtering to return only objects that are instances of a specific class.
	 * Note that this method returns the root object, unless it has been filtered out.
	 * @param pathObjects
	 * @param cls
	 * @return
	 */
	public Collection<PathObject> getObjects(Collection<PathObject> pathObjects, Class<? extends PathObject> cls) {
		if (pathObjects == null)
			pathObjects = new ArrayList<>();
		
		// If we want annotations, it can be much faster to get them from the tile cache than to sift through a potentially large number of detections
		if (PathAnnotationObject.class == cls && tileCache != null && tileCache.isActive()) {
			pathObjects.addAll(tileCache.getObjectsForRegion(cls, null, null, true));
			return pathObjects;
		}
		if (cls == null || cls.isAssignableFrom(PathRootObject.class))
			pathObjects.add(getRootObject());
		
		return PathObjectTools.getDescendantObjects(getRootObject(), pathObjects, cls);
	}
	
	/**
	 * Update an object that is already in the hierarchy (e.g. because its ROI has changed).
	 * 
<<<<<<< HEAD
	 * @param pathObject
	 */
	public void updateObject(PathObject pathObject) {
		if (inHierarchy(pathObject))
			removeObject(pathObject, true, false);
		addPathObject(pathObject, false);
		fireObjectsChangedEvent(this, Collections.singletonList(pathObject), false);
=======
	 * @param pathObject the object to update
	 * @param isChanging if true, indicate that the object is still being changed.
	 *                   Some listeners may delay processing in expectation of an update event where isChanging is false.
	 */
	public void updateObject(PathObject pathObject, boolean isChanging) {
		if (inHierarchy(pathObject))
			removeObject(pathObject, true, false);
		addPathObject(pathObject, false);
		fireObjectsChangedEvent(this, Collections.singletonList(pathObject), isChanging);
>>>>>>> a0375632
//		fireHierarchyChangedEvent(this, pathObject);
	}
	
	
	/**
	 * Get a flattened list containing all PathObjects in the hierarchy (apart from the root object).
	 * 
	 * @param list optional list into which the objects should be added (may be null)
	 * @return
	 */
	public synchronized List<PathObject> getFlattenedObjectList(List<PathObject> list) {
		if (list == null)
			list = new ArrayList<>(nObjects());
		getObjects(list, PathObject.class);
		return list;
	}
	
	/**
	 * Number of objects in the hierarchy, excluding the root.
	 * @return
	 */
	public synchronized int nObjects() {
		int count = PathObjectTools.countDescendants(getRootObject());
		return count;
	}
	
	/**
	 * Set the contents of this hierarchy to be the same as that of another hierarchy.
	 * In practice, this means copying the root and TMA grid of the second hierarchy.
	 * @param hierarchy
	 */
	public synchronized void setHierarchy(PathObjectHierarchy hierarchy) {
		if (this == hierarchy)
			return;
		rootObject = hierarchy.getRootObject();
		tmaGrid = hierarchy.tmaGrid;
		fireHierarchyChangedEvent(rootObject);
	}
	
	/**
	 * Get the objects within a specified ROI, as defined by the general rules for resolving the hierarchy. 
	 * This relies on centroids for detections, and a 'covers' rule for others.
	 * 
	 * @param cls class of PathObjects (e.g. PathDetectionObject), or null to accept all
	 * @param roi
	 * @return
	 */
	public Collection<PathObject> getObjectsForROI(Class<? extends PathObject> cls, ROI roi) {
		if (roi.isEmpty() || !roi.isArea())
			return Collections.emptyList();
		
		Collection<PathObject> pathObjects = tileCache.getObjectsForRegion(cls, ImageRegion.createInstance(roi), new HashSet<>(), true);
		return filterObjectsForROI(roi, pathObjects);
	}
<<<<<<< HEAD
	
	/**
	 * Filter the objects in a specified collection, returning only those contained 'inside' a ROI 
	 * as defined by the general rules for resolving the hierarchy 
	 * (i.e. centroids for detections, 'covers' rule for others).
	 * 
	 * @param roi
	 * @return
	 */
	Collection<PathObject> filterObjectsForROI(ROI roi, Collection<PathObject> pathObjects) {
		if (pathObjects.isEmpty() || !roi.isArea() || roi.isEmpty())
			return Collections.emptyList();
		
		var locator = tileCache.getLocator(roi, false);
		var preparedGeometry = tileCache.getPreparedGeometry(tileCache.getGeometry(roi));
		return pathObjects.parallelStream().filter(child -> {
			// Test plane first
			if (!samePlane(roi, child.getROI(), false))
				return false;
			
			if (child.isDetection())
				return tileCache.containsCentroid(locator, child);
			else {
				return tileCache.covers(preparedGeometry, child);
			}
		}).collect(Collectors.toList());
	}
	
=======
	
	/**
	 * Filter the objects in a specified collection, returning only those contained 'inside' a ROI 
	 * as defined by the general rules for resolving the hierarchy 
	 * (i.e. centroids for detections, 'covers' rule for others).
	 * 
	 * @param roi
	 * @return
	 */
	Collection<PathObject> filterObjectsForROI(ROI roi, Collection<PathObject> pathObjects) {
		if (pathObjects.isEmpty() || !roi.isArea() || roi.isEmpty())
			return Collections.emptyList();
		
		var locator = tileCache.getLocator(roi, false);
		var preparedGeometry = tileCache.getPreparedGeometry(tileCache.getGeometry(roi));
		return pathObjects.parallelStream().filter(child -> {
			// Test plane first
			if (!samePlane(roi, child.getROI(), false))
				return false;
			
			if (child.isDetection())
				return tileCache.containsCentroid(locator, child);
			else {
				return tileCache.covers(preparedGeometry, tileCache.getGeometry(child));
			}
		}).collect(Collectors.toList());
	}
	
>>>>>>> a0375632
	
	/**
	 * Check if two ROIs fall in the same plane, optionally testing the channel as well.
	 * @param roi1
	 * @param roi2
	 * @param checkChannel
	 * @return
	 */
	static boolean samePlane(ROI roi1, ROI roi2, boolean checkChannel) {
		if (checkChannel)
			return roi1.getImagePlane().equals(roi2.getImagePlane());
		else
			return roi1.getZ() == roi2.getZ() && roi1.getT() == roi2.getT();
	}
	
	
	/**
<<<<<<< HEAD
	 * Get the objects within a specified region.
	 * @param cls
	 * @param region
	 * @param pathObjects
	 * @return
=======
	 * Get the objects overlapping or close to a specified region.
	 * Note that this performs a quick check; the results typically should be filtered if a more strict test for overlapping is applied.
	 * 
	 * @param cls class of object to return (subclasses are included)
	 * @param region requested region overlapping the objects ROI
	 * @param pathObjects optionally collection to which objects will be added
	 * @return collection containing identified objects (same as the input collection, if provided)
>>>>>>> a0375632
	 */
	public Collection<PathObject> getObjectsForRegion(Class<? extends PathObject> cls, ImageRegion region, Collection<PathObject> pathObjects) {
		return tileCache.getObjectsForRegion(cls, region, pathObjects, true);
	}
	
	/**
	 * Returns true if the hierarchy contains objects overlapping a specific region, optionally filtering to identify only 
	 * objects of a specific class.
	 * @param cls
	 * @param region
	 * @return
	 */
	public boolean hasObjectsForRegion(Class<? extends PathObject> cls, ImageRegion region) {
		return tileCache.hasObjectsForRegion(cls, region, true);
	}
	
	
	void fireObjectRemovedEvent(Object source, PathObject pathObject, PathObject previousParent) {
		PathObjectHierarchyEvent event = PathObjectHierarchyEvent.createObjectRemovedEvent(source, this, previousParent, pathObject);
		fireEvent(event);
	}

	void fireObjectAddedEvent(Object source, PathObject pathObject) {
		PathObjectHierarchyEvent event = PathObjectHierarchyEvent.createObjectAddedEvent(source, this, pathObject.getParent(), pathObject);
		fireEvent(event);
	}
	
	/**
	 * Fire a hierarchy update indicating object measurements have changed.
	 * @param source
	 * @param pathObjects
	 */
<<<<<<< HEAD
	public void fireObjectMeasurementsChangedEvent(Object source, Collection<PathObject> pathObjects) {
		PathObjectHierarchyEvent event = PathObjectHierarchyEvent.createObjectsChangedEvent(source, this, HierarchyEventType.CHANGE_MEASUREMENTS, pathObjects, false);
=======
	public void fireObjectMeasurementsChangedEvent(Object source, Collection<? extends PathObject> pathObjects) {
		fireObjectMeasurementsChangedEvent(source, pathObjects, false);
	}
	
	/**
	 * Fire a hierarchy update indicating object measurements have changed.
	 * @param source
	 * @param pathObjects
	 * @param isChanging
	 */
	public void fireObjectMeasurementsChangedEvent(Object source, Collection<? extends PathObject> pathObjects, boolean isChanging) {
		PathObjectHierarchyEvent event = PathObjectHierarchyEvent.createObjectsChangedEvent(source, this, HierarchyEventType.CHANGE_MEASUREMENTS, pathObjects, isChanging);
>>>>>>> a0375632
		fireEvent(event);
	}
	
	/**
	 * Fire a hierarchy update indicating object classifications have changed.
	 * @param source
	 * @param pathObjects
	 */
<<<<<<< HEAD
	public void fireObjectClassificationsChangedEvent(Object source, Collection<PathObject> pathObjects) {
=======
	public void fireObjectClassificationsChangedEvent(Object source, Collection<? extends PathObject> pathObjects) {
>>>>>>> a0375632
		PathObjectHierarchyEvent event = PathObjectHierarchyEvent.createObjectsChangedEvent(source, this, HierarchyEventType.CHANGE_CLASSIFICATION, pathObjects, false);
		fireEvent(event);
	}
	
	/**
	 * Fire a hierarchy update indicating objects have changed.
	 * @param source
	 * @param pathObjects
	 */
	public void fireObjectsChangedEvent(Object source, Collection<? extends PathObject> pathObjects) {
		fireObjectsChangedEvent(source, pathObjects, false);
	}

	/**
	 * Fire a hierarchy update indicating objects have changed, and may still be changing.
	 * @param source
	 * @param pathObjects
	 * @param isChanging is true, listeners may choose not to respond until an event is fired with isChanging false
	 */
	public void fireObjectsChangedEvent(Object source, Collection<? extends PathObject> pathObjects, boolean isChanging) {
		PathObjectHierarchyEvent event = PathObjectHierarchyEvent.createObjectsChangedEvent(source, this, HierarchyEventType.CHANGE_OTHER, pathObjects, isChanging);
		fireEvent(event);
	}
	
	/**
	 * Fire a hierarchy update indicating the hierarchy structure has changed, impacting descendants of a specified object.
	 * @param source
	 * @param pathObject
	 */
	public void fireHierarchyChangedEvent(Object source, PathObject pathObject) {
		PathObjectHierarchyEvent event = PathObjectHierarchyEvent.createStructureChangeEvent(source, this, pathObject);
		fireEvent(event);
	}

	/**
	 * Fire a hierarchy update indicating the hierarchy structure has changed.
	 * This is often a good choice of event if multiple changes may have occurred, of if one is unsure what exactly 
	 * has changed.
	 * @param source
	 */
	public void fireHierarchyChangedEvent(Object source) {
		fireHierarchyChangedEvent(source, getRootObject());
	}
	
	
	synchronized void fireEvent(PathObjectHierarchyEvent event) {
		synchronized(listeners) {
			for (PathObjectHierarchyListener listener : listeners)
				listener.hierarchyChanged(event);
		}
	}
	
	
	@Override
	public String toString() {
		return "Hierarchy: " + nObjects() + " objects";
	}
	
}<|MERGE_RESOLUTION|>--- conflicted
+++ resolved
@@ -40,10 +40,7 @@
 import org.slf4j.Logger;
 import org.slf4j.LoggerFactory;
 
-<<<<<<< HEAD
-=======
 import qupath.lib.objects.DefaultPathObjectComparator;
->>>>>>> a0375632
 import qupath.lib.objects.PathAnnotationObject;
 import qupath.lib.objects.PathCellObject;
 import qupath.lib.objects.PathDetectionObject;
@@ -197,8 +194,6 @@
 	}
 	
 	/**
-<<<<<<< HEAD
-=======
 	 * Comparator to use when looking for a parent annotation in the hierarchy.
 	 * The logic is:
 	 * <ol>
@@ -328,7 +323,6 @@
 	}
 	
 	/**
->>>>>>> a0375632
 	 * Remove the TMA grid for this hierarchy.
 	 */
 	// TODO: Improve TMA grid modification whenever many detection objects already exist
@@ -528,82 +522,10 @@
 	
 	// TODO: Be very cautious about this!!!!  Use of tileCache inside a synchronized method might lead to deadlocks?
 	private synchronized boolean addPathObjectToList(PathObject pathObjectParent, PathObject pathObject, boolean fireChangeEvents) {
-<<<<<<< HEAD
-		
-		if (pathObject != null && !pathObject.isDetection())
-			logger.trace("Adding {} to hierarchy", pathObject);
-		
-		// Get all the annotations that might be a parent of this object
-		var region = ImageRegion.createInstance(pathObject.getROI());
-		Collection<PathObject> tempSet = new HashSet<>();
-		tempSet.add(getRootObject());
-		tileCache.getObjectsForRegion(PathAnnotationObject.class, region, tempSet, true);
-		if (tmaGrid != null)
-			tileCache.getObjectsForRegion(TMACoreObject.class, region, tempSet, true);
-		
-		if (pathObjectParent != null) {
-			tempSet.removeIf(p -> p != pathObjectParent && !PathObjectTools.isAncestor(p, pathObjectParent));
-		}
-
-		var possibleObjects = new ArrayList<PathObject>(tempSet);
-		Collections.sort(possibleObjects, (p1, p2) -> -Integer.compare(p1.getLevel(), p2.getLevel()));
-
-		for (PathObject possibleParent : possibleObjects) {
-			if (possibleParent == pathObject || possibleParent.isDetection())
-				continue;
-			boolean addObject = possibleParent.isRootObject();
-			if (!addObject) {
-				if (pathObject.isDetection())
-					addObject = tileCache.containsCentroid(possibleParent, pathObject);
-				else
-					addObject = tileCache.covers(possibleParent, pathObject) ||
-									pathObjectParent != null && possibleParent == pathObjectParent;
-			}
-			if (addObject) {
-				if (pathObject.getParent() == possibleParent)
-					return false;
-				
-				Collection<PathObject> previousChildren = pathObject.isDetection() ? Collections.emptyList() : new ArrayList<>(possibleParent.getChildObjects());
-				possibleParent.addPathObject(pathObject);
-				// If we have a non-detection, consider reassigning child objects
-				if (!previousChildren.isEmpty()) {
-//					long startTime = System.currentTimeMillis();
-					pathObject.addPathObjects(filterObjectsForROI(pathObject.getROI(), previousChildren));
-					
-//					var toAdd = previousChildren.parallelStream().filter(child -> {
-//						if (child.isDetection())
-//							return tileCache.containsCentroid(pathObject, child);
-//						else
-//							return tileCache.covers(pathObject, child);
-//					}).collect(Collectors.toList());
-//					pathObject.addPathObjects(toAdd);
-					
-//					for (var child : previousChildren) {
-//						boolean reassignChild = false;
-//						if (child.isDetection())
-//							reassignChild = tileCache.containsCentroid(pathObject, child);
-//						else if (!pathObject.isDetection())
-//							reassignChild = tileCache.covers(pathObject, child);
-//						if (reassignChild) {
-//							pathObject.addPathObject(child);
-//						}
-//					}
-//					long endTime = System.currentTimeMillis();
-//					System.err.println("Add time: " + (endTime - startTime));
-				}
-				
-				// Notify listeners of changes, if required
-				if (fireChangeEvents)
-					fireObjectAddedEvent(this, pathObject);
-				return true;
-			}
-		}
-=======
 		pathObjectParent.addPathObject(pathObject);
 		// Notify listeners of changes, if required
 		if (fireChangeEvents)
 			fireObjectAddedEvent(this, pathObject);
->>>>>>> a0375632
 		return true;
 	}
 	
@@ -715,8 +637,6 @@
 	}
 	
 	/**
-<<<<<<< HEAD
-=======
 	 * Get all tile objects in the hierarchy.
 	 * @return
 	 */
@@ -725,7 +645,6 @@
 	}
 	
 	/**
->>>>>>> a0375632
 	 * Get all detection objects in the hierarchy (including sub-classes of detections).
 	 * @return
 	 */
@@ -766,15 +685,6 @@
 	/**
 	 * Update an object that is already in the hierarchy (e.g. because its ROI has changed).
 	 * 
-<<<<<<< HEAD
-	 * @param pathObject
-	 */
-	public void updateObject(PathObject pathObject) {
-		if (inHierarchy(pathObject))
-			removeObject(pathObject, true, false);
-		addPathObject(pathObject, false);
-		fireObjectsChangedEvent(this, Collections.singletonList(pathObject), false);
-=======
 	 * @param pathObject the object to update
 	 * @param isChanging if true, indicate that the object is still being changed.
 	 *                   Some listeners may delay processing in expectation of an update event where isChanging is false.
@@ -784,7 +694,6 @@
 			removeObject(pathObject, true, false);
 		addPathObject(pathObject, false);
 		fireObjectsChangedEvent(this, Collections.singletonList(pathObject), isChanging);
->>>>>>> a0375632
 //		fireHierarchyChangedEvent(this, pathObject);
 	}
 	
@@ -839,36 +748,6 @@
 		Collection<PathObject> pathObjects = tileCache.getObjectsForRegion(cls, ImageRegion.createInstance(roi), new HashSet<>(), true);
 		return filterObjectsForROI(roi, pathObjects);
 	}
-<<<<<<< HEAD
-	
-	/**
-	 * Filter the objects in a specified collection, returning only those contained 'inside' a ROI 
-	 * as defined by the general rules for resolving the hierarchy 
-	 * (i.e. centroids for detections, 'covers' rule for others).
-	 * 
-	 * @param roi
-	 * @return
-	 */
-	Collection<PathObject> filterObjectsForROI(ROI roi, Collection<PathObject> pathObjects) {
-		if (pathObjects.isEmpty() || !roi.isArea() || roi.isEmpty())
-			return Collections.emptyList();
-		
-		var locator = tileCache.getLocator(roi, false);
-		var preparedGeometry = tileCache.getPreparedGeometry(tileCache.getGeometry(roi));
-		return pathObjects.parallelStream().filter(child -> {
-			// Test plane first
-			if (!samePlane(roi, child.getROI(), false))
-				return false;
-			
-			if (child.isDetection())
-				return tileCache.containsCentroid(locator, child);
-			else {
-				return tileCache.covers(preparedGeometry, child);
-			}
-		}).collect(Collectors.toList());
-	}
-	
-=======
 	
 	/**
 	 * Filter the objects in a specified collection, returning only those contained 'inside' a ROI 
@@ -897,7 +776,6 @@
 		}).collect(Collectors.toList());
 	}
 	
->>>>>>> a0375632
 	
 	/**
 	 * Check if two ROIs fall in the same plane, optionally testing the channel as well.
@@ -915,13 +793,6 @@
 	
 	
 	/**
-<<<<<<< HEAD
-	 * Get the objects within a specified region.
-	 * @param cls
-	 * @param region
-	 * @param pathObjects
-	 * @return
-=======
 	 * Get the objects overlapping or close to a specified region.
 	 * Note that this performs a quick check; the results typically should be filtered if a more strict test for overlapping is applied.
 	 * 
@@ -929,7 +800,6 @@
 	 * @param region requested region overlapping the objects ROI
 	 * @param pathObjects optionally collection to which objects will be added
 	 * @return collection containing identified objects (same as the input collection, if provided)
->>>>>>> a0375632
 	 */
 	public Collection<PathObject> getObjectsForRegion(Class<? extends PathObject> cls, ImageRegion region, Collection<PathObject> pathObjects) {
 		return tileCache.getObjectsForRegion(cls, region, pathObjects, true);
@@ -962,10 +832,6 @@
 	 * @param source
 	 * @param pathObjects
 	 */
-<<<<<<< HEAD
-	public void fireObjectMeasurementsChangedEvent(Object source, Collection<PathObject> pathObjects) {
-		PathObjectHierarchyEvent event = PathObjectHierarchyEvent.createObjectsChangedEvent(source, this, HierarchyEventType.CHANGE_MEASUREMENTS, pathObjects, false);
-=======
 	public void fireObjectMeasurementsChangedEvent(Object source, Collection<? extends PathObject> pathObjects) {
 		fireObjectMeasurementsChangedEvent(source, pathObjects, false);
 	}
@@ -978,7 +844,6 @@
 	 */
 	public void fireObjectMeasurementsChangedEvent(Object source, Collection<? extends PathObject> pathObjects, boolean isChanging) {
 		PathObjectHierarchyEvent event = PathObjectHierarchyEvent.createObjectsChangedEvent(source, this, HierarchyEventType.CHANGE_MEASUREMENTS, pathObjects, isChanging);
->>>>>>> a0375632
 		fireEvent(event);
 	}
 	
@@ -987,11 +852,7 @@
 	 * @param source
 	 * @param pathObjects
 	 */
-<<<<<<< HEAD
-	public void fireObjectClassificationsChangedEvent(Object source, Collection<PathObject> pathObjects) {
-=======
 	public void fireObjectClassificationsChangedEvent(Object source, Collection<? extends PathObject> pathObjects) {
->>>>>>> a0375632
 		PathObjectHierarchyEvent event = PathObjectHierarchyEvent.createObjectsChangedEvent(source, this, HierarchyEventType.CHANGE_CLASSIFICATION, pathObjects, false);
 		fireEvent(event);
 	}
