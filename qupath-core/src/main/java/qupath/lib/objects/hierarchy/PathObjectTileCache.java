--- conflicted
+++ resolved
@@ -202,17 +202,16 @@
 			if (pathObject.isAnnotation() || pathObject.isTMACore()) {
 				geometryMap.put(roi, geometry);
 			}
-<<<<<<< HEAD
-//			long startTime = System.currentTimeMillis();
-			if (!geometry.isValid()) {
-				int nVertices = geometry.getNumPoints();
-				if (geometry.getNumPoints() < 100)
-					logger.warn("{} is not a valid geometry! Actual geometry {}", pathObject, geometry);
-				else
-					logger.warn("{} is not a valid geometry! Actual geometry {} ({} vertices)", pathObject, geometry.getGeometryType(), nVertices);
-			}
-//			long endTime = System.currentTimeMillis();
-//			System.err.println("Testing " + (endTime - startTime) + " ms for " + geometry);
+////			long startTime = System.currentTimeMillis();
+//			if (!geometry.isValid()) {
+//				int nVertices = geometry.getNumPoints();
+//				if (geometry.getNumPoints() < 100)
+//					logger.warn("{} is not a valid geometry! Actual geometry {}", pathObject, geometry);
+//				else
+//					logger.warn("{} is not a valid geometry! Actual geometry {} ({} vertices)", pathObject, geometry.getGeometryType(), nVertices);
+//			}
+////			long endTime = System.currentTimeMillis();
+////			System.err.println("Testing " + (endTime - startTime) + " ms for " + geometry);
 		}
 		return geometry;
 	}
@@ -240,45 +239,6 @@
 				locator = new SimplePointInAreaLocator(geometry);
 			locatorMap.put(roi, locator);
 		}
-=======
-////			long startTime = System.currentTimeMillis();
-//			if (!geometry.isValid()) {
-//				int nVertices = geometry.getNumPoints();
-//				if (geometry.getNumPoints() < 100)
-//					logger.warn("{} is not a valid geometry! Actual geometry {}", pathObject, geometry);
-//				else
-//					logger.warn("{} is not a valid geometry! Actual geometry {} ({} vertices)", pathObject, geometry.getGeometryType(), nVertices);
-//			}
-////			long endTime = System.currentTimeMillis();
-////			System.err.println("Testing " + (endTime - startTime) + " ms for " + geometry);
-		}
-		return geometry;
-	}
-	
-	private Coordinate getCentroidCoordinate(PathObject pathObject) {
-		ROI roi = PathObjectTools.getROI(pathObject, true);
-		// It's faster not to rely on a synchronized map
-		return new Coordinate(roi.getCentroidX(), roi.getCentroidY());
-//		Coordinate coordinate = centroidMap.get(roi);
-//		if (coordinate == null) {
-//			coordinate = new Coordinate(roi.getCentroidX(), roi.getCentroidY());
-////			coordinate = getGeometry(pathObject).getCentroid().getCoordinate();
-//			centroidMap.put(roi, coordinate);
-//		}
-//		return coordinate;
-	}
-	
-	PointOnGeometryLocator getLocator(ROI roi, boolean addToCache) {
-		var locator = locatorMap.get(roi);
-		if (locator == null) {
-			var geometry = getGeometry(roi);
-			if (geometry instanceof Polygonal || geometry instanceof LinearRing)
-				locator = new IndexedPointInAreaLocator(geometry);
-			else
-				locator = new SimplePointInAreaLocator(geometry);
-			locatorMap.put(roi, locator);
-		}
->>>>>>> a0375632
 		return locator;
 	}
 	
@@ -301,71 +261,6 @@
 			preparedGeometryMap.put(geometry, prepared);
 			return prepared;
 		}
-<<<<<<< HEAD
-	}
-	
-	boolean covers(PathObject possibleParent, PathObject possibleChild) {
-		var parent = getPreparedGeometry(getGeometry(possibleParent));
-		var child = getGeometry(possibleChild);
-		return parent.covers(child);
-	}
-	
-	boolean covers(PreparedGeometry parent, PathObject possibleChild) {
-		var child = getGeometry(possibleChild);
-		return parent.covers(child);
-	}
-	
-	boolean containsCentroid(PathObject possibleParent, PathObject possibleChild) {
-		Coordinate centroid = getCentroidCoordinate(possibleChild);
-		if (centroid == null)
-			return false;
-		if (possibleParent.isDetection())
-			return SimplePointInAreaLocator.locate(
-					centroid, getGeometry(possibleParent)) != Location.EXTERIOR;
-		return getLocator(possibleParent.getROI(), true).locate(centroid) != Location.EXTERIOR;
-	}
-	
-	boolean containsCentroid(PointOnGeometryLocator locator, PathObject possibleChild) {
-		Coordinate centroid = getCentroidCoordinate(possibleChild);
-		if (centroid == null)
-			return false;
-		return locator.locate(centroid) != Location.EXTERIOR;
-	}
-	
-	boolean containsCentroid(Geometry possibleParent, PathObject possibleChild) {
-		Coordinate centroid = getCentroidCoordinate(possibleChild);
-		if (centroid == null)
-			return false;
-		return SimplePointInAreaLocator.locate(centroid, possibleParent) != Location.EXTERIOR;
-	}
-	
-	
-	private SpatialIndex createSpatialIndex() {
-		return new Quadtree();
-//		return new STRtree();
-	}
-	
-	private Envelope getEnvelope(PathObject pathObject) {
-		var envelope = getEnvelope(pathObject.getROI());
-		lastEnvelopeMap.put(pathObject, envelope);
-		return envelope;
-	}
-	
-	private Envelope getEnvelope(ROI roi) {
-		var envelope = envelopeMap.get(roi);
-		if (envelope == null) {
-			envelope = new Envelope(roi.getBoundsX(), roi.getBoundsX() + roi.getBoundsWidth(),
-					roi.getBoundsY(), roi.getBoundsY() + roi.getBoundsHeight());
-			envelopeMap.put(roi, envelope);
-		}
-		return envelope;
-	}
-	
-	private Envelope getEnvelope(ImageRegion region) {
-		return new Envelope(region.getMinX(), region.getMaxX(),
-				region.getMinY(), region.getMaxY());
-=======
->>>>>>> a0375632
 	}
 	
 	boolean covers(PathObject possibleParent, PathObject possibleChild) {
@@ -448,7 +343,6 @@
 		return new Envelope(region.getMinX(), region.getMaxX(),
 				region.getMinY(), region.getMaxY());
 	}
-	
 	
 	
 	
@@ -535,12 +429,9 @@
 				if (cls == null || (includeSubclasses && cls.isAssignableFrom(entry.getKey())) || cls.isInstance(entry.getKey())) {
 					if (entry.getValue() != null) {
 						var list = entry.getValue().query(envelope);
-<<<<<<< HEAD
-=======
 						if (list.isEmpty())
 							continue;
 						
->>>>>>> a0375632
 						if (pathObjects == null)
 							pathObjects = new HashSet<PathObject>();
 						
@@ -581,11 +472,6 @@
 				if (cls == null || cls.isInstance(entry.getKey()) || (includeSubclasses && cls.isAssignableFrom(entry.getKey()))) {
 					if (entry.getValue() != null) {
 						var list = (List<PathObject>)entry.getValue().query(envelope);
-<<<<<<< HEAD
-						if (list.stream().anyMatch(p -> p.hasROI() && 
-								(region == null || (p.getROI().getZ() == z && p.getROI().getT() == t))))
-							return true;
-=======
 						for (var pathObject : list) {
 							var roi = pathObject.getROI();
 							if (roi == null)
@@ -601,7 +487,6 @@
 //						if (list.stream().anyMatch(p -> p.hasROI() && 
 //								(region == null || (p.getROI().getZ() == z && p.getROI().getT() == t))))
 //							return true;
->>>>>>> a0375632
 //						if (entry.getValue().hasObjectsForRegion(region))
 //							return true;
 					}
