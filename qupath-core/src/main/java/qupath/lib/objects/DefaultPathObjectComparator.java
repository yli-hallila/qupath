--- conflicted
+++ resolved
@@ -97,15 +97,10 @@
 		PathClass pc2 = o2.getPathClass();
 		if (pc1 != null && pc2 != null)
 			return pc1.compareTo(pc2);
-<<<<<<< HEAD
-		if (pc2 != null)
-			return pc2.compareTo(pc1);
-=======
 		if (pc1 == null)
 			return -1;
 		if (pc2 != null)
 			return 1;
->>>>>>> a0375632
 		
 		// Shouldn't end up here much...
 		return 0;
