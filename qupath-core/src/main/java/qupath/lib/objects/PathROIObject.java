/*-
 * #%L
 * This file is part of QuPath.
 * %%
 * Copyright (C) 2014 - 2016 The Queen's University of Belfast, Northern Ireland
 * Contact: IP Management (ipmanagement@qub.ac.uk)
 * Copyright (C) 2018 - 2020 QuPath developers, The University of Edinburgh
 * %%
 * QuPath is free software: you can redistribute it and/or modify
 * it under the terms of the GNU General Public License as
 * published by the Free Software Foundation, either version 3 of the
 * License, or (at your option) any later version.
 * 
 * QuPath is distributed in the hope that it will be useful,
 * but WITHOUT ANY WARRANTY; without even the implied warranty of
 * MERCHANTABILITY or FITNESS FOR A PARTICULAR PURPOSE.  See the
 * GNU General Public License for more details.
 * 
 * You should have received a copy of the GNU General Public License 
 * along with QuPath.  If not, see <https://www.gnu.org/licenses/>.
 * #L%
 */

package qupath.lib.objects;

import java.io.IOException;
import java.io.ObjectInput;
import java.io.ObjectOutput;

import org.slf4j.Logger;
import org.slf4j.LoggerFactory;

import qupath.lib.measurements.MeasurementList;
import qupath.lib.objects.classes.PathClass;
import qupath.lib.objects.classes.PathClassFactory;
import qupath.lib.roi.interfaces.ROI;

/**
 * Abstract class used for PathObjects that have ROIs associated with them.
 * <p>
 * In practice, this is almost all PathObjects (with the notable exception of PathRootObjects).
 * 
 * @author Pete Bankhead
 *
 */
public abstract class PathROIObject extends PathObject {
	
	private static Logger logger = LoggerFactory.getLogger(PathROIObject.class);
	
	private static final long serialVersionUID = 1L;
	
	private PathClass pathClass = null;
	private ROI pathROI = null;
	private double classProbability = Double.NaN;
	private boolean lockedROI = false; //J Lock to determine whether ROI is locked (set by user)

	PathROIObject() {
		super();
	}
	
	PathROIObject(ROI pathROI, PathClass pc) {
		super();
		this.pathROI = pathROI;
		setPathClass(pc);
	}
	
	PathROIObject(MeasurementList measurements) {
		super(measurements);
	}
	
	PathROIObject(ROI pathROI, PathClass pc, MeasurementList measurements) {
		super(measurements);
		this.pathROI = pathROI;
		setPathClass(pc);
	}
	
	/**
	 * Set the ROI for this object. If this is called, one should remember to update any associated 
	 * hierarchy to notify it of the change.
	 * @param roi
	 */
	public void setROI(final ROI roi) {
		if (roi == null)
			throw new IllegalArgumentException("PathROIObject.setROI cannot be called with null!");
<<<<<<< HEAD
		this.pathROI = roi;
=======
		if (this.pathROI != roi) {
			this.pathROI = roi;
			if (hasMeasurements())
				getMeasurementList().clear();
		}
>>>>>>> a0375632
	}
	
	/**
	 * Set locked flag, indicating that the object ROI should not be modified.
	 * It directly impacts on {@link #isEditable()}
	 * <p>
	 * Note that this is only a hint that other code should pay attention to - it is not
	 * enforced locally.
	 * <p>
	 * TODO: Consider shifting this method into PathObject rather than PathROIObject (even
	 * if it doesn't really do anything there).
	 * 
	 * @param locked
	 */
	@Override
	public void setLocked(final boolean locked) {
		this.lockedROI = locked;
	}

	/**
	 * Query the locked status for the object, indicating whether it should be editable or not.
	 * 
	 * @return
	 */
	@Override
	public boolean isLocked() {
		return this.lockedROI;
	}

	/**
	 * Currently, a ROI is editable if it isn't locked.
	 *  
	 *  TODO: Consider whether this is a good basis on which to make the decision!
	 */
	@Override
	public boolean isEditable() {
		// Note on commented out code (Pete):
		// Previous code that attempted to automatically set locked status (effectively) without storing it in a variable
		// Kind of worked for common use cases, but not a great long-term solution
//J		return !PathObjectTools.containsChildOfClass(this, PathDetectionObject.class, false) || getParent() == null || !getParent().isRootObject();
		return !this.lockedROI;
	}
	
	@Override
	public void setPathClass(PathClass pathClass, double classProbability) {
		if (pathClass != null && !pathClass.isValid()) {
			logger.warn("Classification {} is invalid! Will be set to null instead", pathClass);
			pathClass = null;
		}
		if (pathClass == null) {
//			if (pathROI != null && this.pathClass != null && this.pathClass.getName().equals(pathROI.getName()))
//				pathROI.setName(null);
			this.pathClass = pathClass;
			this.classProbability = classProbability;
			return;
		}
//		if (pathROI != null) {
//			pathROI.setName(pathClass.getName());
//		}
		this.pathClass = pathClass;
		this.classProbability = classProbability;
		// Forget any previous color, if we have a PathClass
		if (this.pathClass != null)
			setColorRGB(null);
	}
	
	@Override
	public double getClassProbability() {
		return classProbability;
	}


	@Override
	public PathClass getPathClass() {
		return pathClass;
	}

	@Override
	public ROI getROI() {
		return pathROI;
	}

	
	@Override
	public void writeExternal(ObjectOutput out) throws IOException {
		super.writeExternal(out);

		out.writeObject(Boolean.valueOf(lockedROI));
		out.writeObject(pathClass);
		out.writeObject(pathROI);
		out.writeDouble(classProbability);
		
	}
	
	@Override
	public void readExternal(ObjectInput in) throws IOException, ClassNotFoundException {
		super.readExternal(in);

		// Another example of trying to extend serialization without breaking something else...
		// Forgot to store locked status previously... which wasn't good
		Object firstObject = in.readObject();
		if (firstObject instanceof Boolean) {
			lockedROI = ((Boolean)firstObject).booleanValue();
			firstObject = in.readObject();
		}
		if (firstObject instanceof PathClass)
			pathClass = (PathClass)firstObject;
		
		// TODO: STORE PATHCLASSES AS STRINGS OR SOMETHING BETTER THAN JUST USING SERIALIZATION!
		// Go via the factory to ensure that we don't end up with multiple classes with the same name
		if (pathClass != null)
			pathClass = PathClassFactory.getSingletonPathClass(pathClass);
		pathROI = (ROI)in.readObject();
		classProbability = in.readDouble();
	}

//	@Override
//	public void readExternal(ObjectInput in) throws IOException, ClassNotFoundException {
//		super.readExternal(in);
//
//		Object pathClassObject = in.readObject();
//		if (pathClassObject instanceof PathClass)
//			pathClass = (PathClass)pathClassObject;
//		// TODO: STORE PATHCLASSES AS STRINGS OR SOMETHING BETTER THAN JUST USING SERIALIZATION!
//		
//		// Go via the factory to ensure that we don't end up with multiple classes with the same name
//		if (pathClass != null)
//			pathClass = PathClassFactory.getSingletonPathClass(pathClass);
//		pathROI = (ROI)in.readObject();
//		classProbability = in.readDouble();
//	}
	

}<|MERGE_RESOLUTION|>--- conflicted
+++ resolved
@@ -82,15 +82,11 @@
 	public void setROI(final ROI roi) {
 		if (roi == null)
 			throw new IllegalArgumentException("PathROIObject.setROI cannot be called with null!");
-<<<<<<< HEAD
-		this.pathROI = roi;
-=======
 		if (this.pathROI != roi) {
 			this.pathROI = roi;
 			if (hasMeasurements())
 				getMeasurementList().clear();
 		}
->>>>>>> a0375632
 	}
 	
 	/**
