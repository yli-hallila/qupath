--- conflicted
+++ resolved
@@ -347,9 +347,6 @@
 		}
 		
 	}
-<<<<<<< HEAD
-
-=======
 	
 	@Override
 	public Geometry getGeometry() {
@@ -363,7 +360,6 @@
 	}
 
 	@SuppressWarnings("deprecation")
->>>>>>> a0375632
 	@Override
 	public Shape getShape() {
 		return new AWTAreaROI(this).getShape();
