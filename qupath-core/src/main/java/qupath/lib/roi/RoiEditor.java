/*-
 * #%L
 * This file is part of QuPath.
 * %%
 * Copyright (C) 2014 - 2016 The Queen's University of Belfast, Northern Ireland
 * Contact: IP Management (ipmanagement@qub.ac.uk)
 * Copyright (C) 2018 - 2020 QuPath developers, The University of Edinburgh
 * %%
 * QuPath is free software: you can redistribute it and/or modify
 * it under the terms of the GNU General Public License as
 * published by the Free Software Foundation, either version 3 of the
 * License, or (at your option) any later version.
 * 
 * QuPath is distributed in the hope that it will be useful,
 * but WITHOUT ANY WARRANTY; without even the implied warranty of
 * MERCHANTABILITY or FITNESS FOR A PARTICULAR PURPOSE.  See the
 * GNU General Public License for more details.
 * 
 * You should have received a copy of the GNU General Public License 
 * along with QuPath.  If not, see <https://www.gnu.org/licenses/>.
 * #L%
 */

package qupath.lib.roi;

import java.util.ArrayList;
import java.util.Collections;
import java.util.List;

import org.slf4j.Logger;
import org.slf4j.LoggerFactory;

import qupath.lib.geom.Point2;
import qupath.lib.regions.ImagePlane;
import qupath.lib.regions.ImageRegion;
import qupath.lib.roi.interfaces.ROI;


/**
 * Helper class for interactively modifying existing ROIs.
 * <p>
 * Modification of ROIs has been made intentionally quite awkward to help ensure they are fairly consistent
 * (i.e. limited mutability), but this can be a bit infuriating when the user wishes to make annotations interactively.
 * <p>
 * Also, currently PathObjects have their ROIs set at creation time - adding further annoyance to the lack of easy ROI editability.
 * <p>
 * RoiEditors provide GUIs with a mechanism for controlled ROI manipulation, when the natural alternative 
 * (creating new ROIs) might be too computationally expensive.
 * By consciously having to make changes via a RoiEditor, it is hoped that programmers will remember inform the PathObjectHierarchy
 * whenever an object has been changed (note that this does not happen automatically - the RoiEditor knows nothing of PathObjects
 * and hierarchies... only ROIs of various flavors).
 * <p>
 * Where any other ROI processing is required, the 'correct' approach is to create a new PathObject as required.
 * 
 * @author Pete Bankhead
 *
 */
public class RoiEditor {
	
	final private static Logger logger = LoggerFactory.getLogger(RoiEditor.class);
	
	private ROI pathROI;
	private MutablePoint activeHandle;
	
	private boolean isTranslating = false;
	private ROI roiTranslateOrigin;
	private MutablePoint pTranslateOrigin;
	private MutablePoint pTranslateCurrent;
	private boolean translateSnapToPixel;
	
	transient private RoiHandleAdjuster<?> adjuster;
	
	// Don't instantiate directly - implementation may change
	private RoiEditor() {};
	
	/**
	 * Create a new RoiEditor.
	 * @return
	 */
	public static RoiEditor createInstance() {
		return new RoiEditor();
	}
	
	/**
	 * Set the active ROI, stopping any ROI translation currently in progress.
	 * @param roi
	 */
	public void setROI(ROI roi) {
		setROI(roi, true);
	}
	
	/**
	 * Set the active ROI, optionally stopping any ROI translation currently in progress.
<<<<<<< HEAD
	 *
=======
	 * 
>>>>>>> a0375632
	 * @param roi
	 * @param stopTranslating if true, then any ROI currently being translated will have its translation completed.
	 * 						  Normally this should be true, but it may be false if the new ROI being set is part of the same translation event.
	 */
	public void setROI(ROI roi, boolean stopTranslating) {
//		if (stopTranslating)
//			System.out.println("Stopping translating: " + stopTranslating + " - " + pathROI);

		if (this.pathROI == roi)
			return;
		if (isTranslating() && stopTranslating) {
			finishTranslation();
			activeHandle = null;
		}
		this.pathROI = roi;
		
		if (pathROI instanceof RectangleROI)
			adjuster = new RectangleHandleAdjuster((RectangleROI)pathROI);
		else if (pathROI instanceof EllipseROI)
			adjuster = new EllipseHandleAdjuster((EllipseROI)pathROI);
		else if (pathROI instanceof PolygonROI)
			adjuster = new PolygonHandleAdjuster((PolygonROI)pathROI);
		else if (pathROI instanceof PolylineROI)
			adjuster = new PolylineHandleAdjuster((PolylineROI)pathROI);
<<<<<<< HEAD
		else if (pathROI instanceof ArrowROI)
			adjuster = new LineHandleAdjuster((ArrowROI)pathROI);
=======
>>>>>>> a0375632
		else if (pathROI instanceof LineROI)
			adjuster = new LineHandleAdjuster((LineROI)pathROI);
		else if (pathROI instanceof PointsROI)
			adjuster = new PointsHandleAdjuster((PointsROI)pathROI);
		else {
			adjuster = null;
			return;
		}
	}
	
	
	/**
	 * Returns true if the current ROI is translatable, and at the end of this call the translation has started.
<<<<<<< HEAD
	 *
=======
	 * 
>>>>>>> a0375632
	 * @param x
	 * @param y
	 * @param snapToPixel if true, request that translations snap to pixel coordinates
	 * @return
	 */
<<<<<<< HEAD
	public boolean startTranslation(double x, double y) {
=======
	public boolean startTranslation(double x, double y, boolean snapToPixel) {
>>>>>>> a0375632
		if (pathROI == null)
			return false;
		pTranslateOrigin = new MutablePoint(x, y);
		pTranslateCurrent = new MutablePoint(x, y);
		isTranslating = true;
		roiTranslateOrigin = pathROI;
		translateSnapToPixel = snapToPixel;
		return true;
	}
	
	
	
	/**
	 * Update a ROI by translation, optionally constraining its movement within a specified boundary.
	 * <p>
	 * Returns the same ROI if translation was not possible, or the translation resulted in no movement,
	 * of if isTranslating() returns false.
	 * Otherwise returns a translated version of the ROI;
<<<<<<< HEAD
	 *
=======
	 * 
>>>>>>> a0375632
	 * @param x
	 * @param y
	 * @param constrainRegion
	 * @return
	 */
	public ROI updateTranslation(double x, double y, ImageRegion constrainRegion) {
		if (!isTranslating())
			return pathROI;
		
		double dx = x - pTranslateCurrent.getX();
		double dy = y - pTranslateCurrent.getY();
//		if (snapToPixel) {
//			dx = Math.round(dx);
//			dy = Math.round(dy);
//		}
		
		// Optionally constrain translation to keep within specified bounds (e.g. the image itself)
		Rect constrainBounds = new Rect(constrainRegion.getX(), constrainRegion.getY(), constrainRegion.getWidth(), constrainRegion.getHeight());
		if (constrainBounds != null) {
			Rect bounds = new Rect(pathROI.getBoundsX(), pathROI.getBoundsY(), pathROI.getBoundsWidth(), pathROI.getBoundsHeight());
			if (bounds.getMinX() + dx < constrainBounds.getMinX())
				dx = constrainBounds.getMinX() - bounds.getMinX();
			else if (bounds.getMaxX() + dx >= constrainBounds.getMaxX())
				dx = constrainBounds.getMaxX() - bounds.getMaxX() - 1;
			if (bounds.getMinY() + dy < constrainBounds.getMinY())
				dy = constrainBounds.getMinY() - bounds.getMinY();
			else if (bounds.getMaxY() + dy >= constrainBounds.getMaxY())
				dy = constrainBounds.getMaxY() - bounds.getMaxY() - 1;
		}

		pTranslateCurrent.setLocation(pTranslateCurrent.getX() + dx, pTranslateCurrent.getY() + dy);

		if (dx == 0 && dy == 0)
			return pathROI;

//		pathROI = ((TranslatableROI)pathROI).translate(dx, dy);
		setROI(pathROI.translate(dx, dy), false);
<<<<<<< HEAD
		pTranslateCurrent.setLocation(x, y);
=======
>>>>>>> a0375632
//		// TODO: Fix the inelegance... setting the ROI this way off translating, so we need to turn it back on again...
//		pTranslateStart = new MutablePoint(x, y);
		return pathROI;
	}
	
	
	/**
	 * Notify the editor that translation should end.
<<<<<<< HEAD
	 *
=======
	 * 
>>>>>>> a0375632
	 * @return true if there is any displacement between the current and starting translation points, false otherwise.
	 */
	public boolean finishTranslation() {
		boolean displacement = isTranslating && pTranslateOrigin.distanceSq(pTranslateCurrent) > 0;
		if (displacement && translateSnapToPixel && roiTranslateOrigin != null) {
			// If we want to snap to pixel translations, we return to the original and move it all in one go
			double dx = Math.round(pTranslateCurrent.getX() - pTranslateOrigin.getX());
			double dy = Math.round(pTranslateCurrent.getY() - pTranslateOrigin.getY());
			isTranslating = false;
			pTranslateOrigin = null;
			pTranslateCurrent = null;
			setROI(roiTranslateOrigin.translate(dx, dy), false);
		} else {
			isTranslating = false;
			pTranslateOrigin = null;
			pTranslateCurrent = null;
		}
		return displacement;
	}
	
	
	/**
<<<<<<< HEAD
	 * Query if a ROI is currently being translated through thsi editor.
=======
	 * Query if a ROI is currently being translated through this editor.
>>>>>>> a0375632
	 * @return
	 */
	public boolean isTranslating() {
		return isTranslating;
	}
	
	
	
	/**
	 * In the event that the current ROI has been modified elsewhere (which generally it shouldn't be)
	 * request the handles to be recomputed to avoid inconsistency.
	 */
	public void ensureHandlesUpdated() {
		if (adjuster == null)
			return;
		adjuster.ensureHandlesUpdated();
	}
	
	/**
	 * Get all the handles for the current ROI being edited, or an empty list if no handles are available.
	 * @return
	 */
	public List<Point2> getHandles() {
		if (adjuster == null)
			return Collections.emptyList();
		return createPoint2List(adjuster.getHandles());
	}
	
	/**
	 * Returns true if this editor currently has a ROI.
	 * @return
	 */
	public boolean hasROI() {
		return pathROI != null;
	}
	
	/**
	 * Retrieve the ROI currently being edited (may be null).
	 * @return
	 */
	public ROI getROI() {
		return pathROI;
	}
	
	/**
	 * Returns true if a handle is currently active, for example being reposition.
	 * @return
<<<<<<< HEAD
	 *
=======
	 * 
>>>>>>> a0375632
	 * @see #getHandles()
	 */
	public boolean hasActiveHandle() {
		return activeHandle != null;
	}
	
	/**
	 * Ensure that no handle is active.
	 */
	public void resetActiveHandle() {
		activeHandle = null;
	}
	
	
	/**
	 * Request an updated ROI with a new handle inserted - useful e.g. when drawing a polygon.
<<<<<<< HEAD
	 *
=======
	 * 
>>>>>>> a0375632
	 * @param x
	 * @param y
	 * @return
	 */
	public ROI requestNewHandle(double x, double y) {
//		System.err.println("Requesting new handle: " + activeHandle);
		if (adjuster == null)
			return pathROI;
//		setROI(adjuster.requestNewHandle(x, y), false);
		
		pathROI = adjuster.requestNewHandle(x, y);

		return pathROI;
	}

	
	/**
	 * Try to grab a ROI handle.
	 * This will fail (return false, with an error logged) if isTranslating() returns true.
	 * 
	 * @param x
	 * @param y
	 * @param maxDist define the distance to search for the nearest handle
<<<<<<< HEAD
	 * @param shiftDown determined from a MouseEvent, this may optionally be used to control how the handle is modified
=======
	 * @param shiftDown determined from a MouseEvent, this may optionally be used to control how the handle is modified 
>>>>>>> a0375632
	 * 					(e.g. to enforce a square bounding box for a rectangle or ellipse).
	 * @return
	 */
	public boolean grabHandle(double x, double y, double maxDist, boolean shiftDown) {
		if (adjuster == null)
			return false;
		if (isTranslating()) {
			logger.error("Cannot grab handle while ROI is being translated - request will be ignored");
			return false;
		}
		activeHandle = adjuster.grabHandle(x, y, maxDist, shiftDown);
		return activeHandle != null;
	}
	
	
	/**
	 * If a handle has been grabbed, update its displacement.
	 * 
	 * @param x
	 * @param y
	 * @param minDisplacement if &gt; 0, smaller movements will be discarded to avoid unnecessary work.
<<<<<<< HEAD
	 * @param shiftDown determined from a MouseEvent, this may optionally be used to control how the handle is modified
=======
	 * @param shiftDown determined from a MouseEvent, this may optionally be used to control how the handle is modified 
>>>>>>> a0375632
	 * 					(e.g. to enforce a square bounding box for a rectangle or ellipse).
	 * @return
	 */
	public ROI setActiveHandlePosition(double x, double y, double minDisplacement, boolean shiftDown) {
//		System.err.println("Set position: " + activeHandle);
		// Check if we have an active handle, or have moved it anything worth considering
		if (adjuster == null || (activeHandle != null && activeHandle.distanceSq(x, y) < minDisplacement*minDisplacement))
			return pathROI;
		
//		setROI(adjuster.updateActiveHandleLocation(x, y, shiftDown), false);
		pathROI = adjuster.updateActiveHandleLocation(x, y, shiftDown);
		
		return pathROI;
	}
	
	
	
	static abstract class RoiHandleAdjuster<T extends ROI> {
		
		final int TOP_LEFT = 0;
		final int TOP_CENTER = 1;
		final int TOP_RIGHT = 2;
		final int CENTER_RIGHT = 3;
		final int BOTTOM_RIGHT = 4;
		final int BOTTOM_CENTER = 5;
		final int BOTTOM_LEFT = 6;
		final int CENTER_LEFT = 7;

		abstract T updateActiveHandleLocation(double xNew, double yNew, boolean shiftDown);

		abstract void ensureHandlesUpdated();

		abstract MutablePoint grabHandle(double x, double y, double maxDist, boolean shiftDown);
		
		protected static int getClosestHandleIndex(List<MutablePoint> handles, double x, double y, double maxDist) {
			// Get the closest handle within maxDist pixels away
			double closestDist = Double.POSITIVE_INFINITY;
			double distSq = maxDist*maxDist;
			int activeHandleIndex = -1;
			int counter = 0;
			for (MutablePoint p : handles) {
				double dist = p.distanceSq(x, y);
				if (dist <= distSq && dist <= closestDist) {
					closestDist = dist;
					activeHandleIndex = counter;
				}
				counter++;
			}
			return activeHandleIndex;
		}
		
		abstract List<MutablePoint> getHandles();
		
		abstract T requestNewHandle(double x, double y);

	}
	
	
	
	
	static abstract class BoundedHandleAdjuster<T extends AbstractPathBoundedROI> extends RoiHandleAdjuster<T> {
				
		private T roi;
		private List<MutablePoint> handles = new ArrayList<>(8);
		private Rect bounds;
		private double x, y; // Unchanging
		private double x2, y2; // Changing (at least potentially)
		
//		protected MutablePoint activeHandle = null;
		protected int activeHandleIndex = -1;
		
		BoundedHandleAdjuster(T roi) {
			this.roi = roi;
			bounds = new Rect(roi.getBoundsX(), roi.getBoundsY(), roi.getBoundsWidth(), roi.getBoundsHeight());
			handles.clear();
			for (int i = 0; i < 8; i++)
				handles.add(new MutablePoint(Double.NaN, Double.NaN));
//			updateHandles();
		}
		
		@Override
		void ensureHandlesUpdated() {
			updateHandles();
		}
		
		private void setupCoords(boolean xMinChange, boolean yMinChange) {
			if (xMinChange) {
				x = bounds.getMaxX();
				x2 = bounds.getMinX();
			} else {
				x = bounds.getMinX();
				x2 = bounds.getMaxX();
			}
			if (yMinChange) {
				y = bounds.getMaxY();
				y2 = bounds.getMinY();
			} else {
				y = bounds.getMinY();
				y2 = bounds.getMaxY();
			}
		}
		
		
		static boolean handlesOverlap(final List<MutablePoint> handles) {
			if (handles.isEmpty())
				return false;
			MutablePoint h1 = handles.get(0);
			for (MutablePoint h : handles) {
				if (h1.distanceSq(h) > 0)
					return false;
			}
			return true;
		}
		
		
		@Override
		MutablePoint grabHandle(double x, double y, double maxDist, boolean shiftDown) {
			List<MutablePoint> handles = getHandles();
			
			// Check for all handles being in the same place (i.e. ROI being created) - then choose bottom right
			// Otherwise risks that the ROI can't be created sensibly (i.e. has either zero width or height)
			if (handlesOverlap(handles))
				activeHandleIndex = BOTTOM_RIGHT;
			else
				activeHandleIndex = getClosestHandleIndex(handles, x, y, maxDist);
			
			if (activeHandleIndex < 0)
				return null;
			
			switch (activeHandleIndex) {
			case TOP_LEFT:
				setupCoords(true, true);
				break;
			case TOP_CENTER:
				setupCoords(false, true);
				break;
			case TOP_RIGHT:
				setupCoords(false, true);
				break;
			case CENTER_RIGHT:
				setupCoords(false, false);
				break;
			case BOTTOM_RIGHT:
				setupCoords(false, false);
				break;
			case BOTTOM_CENTER:
				setupCoords(false, false);
				break;
			case BOTTOM_LEFT:
				setupCoords(true, false);
				break;
			case CENTER_LEFT:
				setupCoords(true, false);
				break;
			}
			return handles.get(activeHandleIndex);
		}
		
		void updateHandles() {
			bounds = new Rect(roi.getBoundsX(), roi.getBoundsY(), roi.getBoundsWidth(), roi.getBoundsHeight());
			handles.get(TOP_LEFT).setLocation(bounds.getMinX(), bounds.getMinY());
			handles.get(TOP_CENTER).setLocation(bounds.getCenterX(), bounds.getMinY());
			handles.get(TOP_RIGHT).setLocation(bounds.getMaxX(), bounds.getMinY());
			handles.get(CENTER_RIGHT).setLocation(bounds.getMaxX(), bounds.getCenterY());
			handles.get(BOTTOM_RIGHT).setLocation(bounds.getMaxX(), bounds.getMaxY());
			handles.get(BOTTOM_CENTER).setLocation(bounds.getCenterX(), bounds.getMaxY());
			handles.get(BOTTOM_LEFT).setLocation(bounds.getMinX(), bounds.getMaxY());
			handles.get(CENTER_LEFT).setLocation(bounds.getMinX(), bounds.getCenterY());
		}
		
		@Override
		T updateActiveHandleLocation(double xNew, double yNew, boolean shiftDown) {
			if (activeHandleIndex < 0)
				return roi;
			boolean isCorner = false;
			switch (activeHandleIndex) {
			case TOP_LEFT:
				x2 = xNew;
				y2 = yNew;
				isCorner = true;
				break;
			case TOP_CENTER:
				y2 = yNew;
				break;
			case TOP_RIGHT:
				x2 = xNew;
				y2 = yNew;
				isCorner = true;
				break;
			case CENTER_RIGHT:
				x2 = xNew;
				break;
			case BOTTOM_RIGHT:
				x2 = xNew;
				y2 = yNew;
				isCorner = true;
				break;
			case BOTTOM_CENTER:
				y2 = yNew;
				break;
			case BOTTOM_LEFT:
				x2 = xNew;
				y2 = yNew;
				isCorner = true;
				break;
			case CENTER_LEFT:
				x2 = xNew;
				break;
			}
			
			
			// Untested!
//			if (shiftDown) {
//				double dx = Math.abs(x2 - x);
//				double dy = Math.abs(y2 - y);
//				if (dx > dy) {
//					if (x2 > x)
//						x2 = x + dy;
//					else
//						x2 = x - dy;						
//				} else if (dy > dx) {
//					if (y2 > y)
//						y2 = y + dx;
//					else
//						y2 = y - dx;											
//				}
//			}
			
			// If pressing shift, constrain to be square
			if (shiftDown && isCorner) {
				double w = this.x - xNew;
				double h = this.y - yNew;
				if (w != 0 && h != 0) {
					double len = Math.min(Math.abs(w), Math.abs(h));
					w = Math.signum(w) * len;
					h = Math.signum(h) * len;
				}
				x2 = x - w;
				y2 = y - h;
			}
			
			roi = createROI(Math.min(x, x2), Math.min(y, y2), Math.abs(x - x2), Math.abs(y - y2), roi.getImagePlane());
			return roi;
		}
		
		abstract T createROI(double x, double y, double x2, double y2, ImagePlane plane);
		
		@Override
		List<MutablePoint> getHandles() {
			updateHandles();
			return handles;
		}
		
		@Override
		public T requestNewHandle(double x, double y) {
			return roi; // Can't add a new handle to a bounded ROI
		}

	}
	
	
	
	static class RectangleHandleAdjuster extends BoundedHandleAdjuster<RectangleROI> {

		RectangleHandleAdjuster(RectangleROI roi) {
			super(roi);
		}

		@Override
		RectangleROI createROI(double x, double y, double width, double height, ImagePlane plane) {
			return new RectangleROI(x, y, width, height, plane);
		}
		
	}
	
	
	static class EllipseHandleAdjuster extends BoundedHandleAdjuster<EllipseROI> {

		EllipseHandleAdjuster(EllipseROI roi) {
			super(roi);
		}

		@Override
		EllipseROI createROI(double x, double y, double width, double height, ImagePlane plane) {
			return new EllipseROI(x, y, width, height, plane);
		}
		
	}
	
	
	
	class PolygonHandleAdjuster extends RoiHandleAdjuster<PolygonROI> {
		
		private PolygonROI roi;
		private List<MutablePoint> handles;
//		private MutablePoint activeHandle = null;
		
		PolygonHandleAdjuster(PolygonROI roi) {
			this.roi = roi;
			ensureHandlesUpdated();
		}
		
		@Override
		void ensureHandlesUpdated() {
			if (handles == null)
				handles = new ArrayList<>();
			else
				handles.clear();
			addPointsToMutablePointList(handles, roi.getAllPoints());
			
			// If we have a single point, create a second handle (which may be adjusted)
			if (handles.size() == 1)
				handles.add(new MutablePoint(handles.get(0).getX(), handles.get(0).getY()));
		}
		
		@Override
		MutablePoint grabHandle(double x, double y, double maxDist, boolean shiftDown) {
			int activeHandleIndex = getClosestHandleIndex(handles, x, y, maxDist);
			if (activeHandleIndex >= 0)
				activeHandle = handles.get(activeHandleIndex);
			else
				activeHandle = null;
			return activeHandle;
		}
		
		@Override
		PolygonROI updateActiveHandleLocation(double xNew, double yNew, boolean shiftDown) {
			if (activeHandle == null)
				return roi;
			activeHandle.setLocation(xNew, yNew);
			roi = new PolygonROI(createPoint2List(handles), roi.getImagePlane());
//			System.out.println("UPDATED HANDLES: " + handles.size() + ", " + roi.nVertices());
			return roi;
		}
		
		@Override
		List<MutablePoint> getHandles() {
			return handles;
		}
		
		@Override
		public PolygonROI requestNewHandle(double x, double y) {
			if (activeHandle == null)
				return roi; // Can only add if there is an active handle - distance to this will be used
			
			// Move the active handle if it is very close to the requested region
			// (removed)

			// Don't add a handle at almost the sample place as an existing handle
			boolean lastHandleSame = false;
			if (handles.size() >= 2 && activeHandle == handles.get(handles.size() - 1)) {
				MutablePoint lastHandle = handles.get(handles.size() - 2);
				if (lastHandle.distanceSq(x, y) < 0.5) {
					return roi;
				}
				lastHandleSame = lastHandle.distanceSq(activeHandle) == 0;
			}

			if (lastHandleSame) {
				activeHandle.setLocation(x, y);
			} else {
				activeHandle = new MutablePoint(x, y);
				roi = new PolygonROI(createPoint2List(handles), roi.getImagePlane());
				handles.add(activeHandle);
			}
<<<<<<< HEAD

=======
			
>>>>>>> a0375632
			return roi;
		}


	}
<<<<<<< HEAD



	class PolylineHandleAdjuster extends RoiHandleAdjuster<PolylineROI> {

		private PolylineROI roi;
		private List<MutablePoint> handles;
//		private MutablePoint activeHandle = null;

=======
	
	
	
	class PolylineHandleAdjuster extends RoiHandleAdjuster<PolylineROI> {
		
		private PolylineROI roi;
		private List<MutablePoint> handles;
//		private MutablePoint activeHandle = null;
		
>>>>>>> a0375632
		PolylineHandleAdjuster(PolylineROI roi) {
			this.roi = roi;
			ensureHandlesUpdated();
		}
<<<<<<< HEAD

=======
		
>>>>>>> a0375632
		@Override
		void ensureHandlesUpdated() {
			if (handles == null)
				handles = new ArrayList<>();
			else
				handles.clear();
			addPointsToMutablePointList(handles, roi.getAllPoints());
<<<<<<< HEAD

=======
			
>>>>>>> a0375632
			// If we have a single point, create a second handle (which may be adjusted)
			if (handles.size() == 1)
				handles.add(new MutablePoint(handles.get(0).getX(), handles.get(0).getY()));
		}
<<<<<<< HEAD

=======
		
>>>>>>> a0375632
		@Override
		MutablePoint grabHandle(double x, double y, double maxDist, boolean shiftDown) {
			int activeHandleIndex = getClosestHandleIndex(handles, x, y, maxDist);
			if (activeHandleIndex >= 0)
				activeHandle = handles.get(activeHandleIndex);
			else
				activeHandle = null;
			return activeHandle;
		}
<<<<<<< HEAD

=======
		
>>>>>>> a0375632
		@Override
		PolylineROI updateActiveHandleLocation(double xNew, double yNew, boolean shiftDown) {
			if (activeHandle == null)
				return roi;
			activeHandle.setLocation(xNew, yNew);
			roi = new PolylineROI(createPoint2List(handles), roi.getImagePlane());
<<<<<<< HEAD
//			System.out.println("UPDATED HANDLES: " + handles.size() + ", " + roi.nVertices());
			return roi;
		}

=======
//			System.out.println("UPDATED HANDLES: " + handles.size() + ", " + roi.getNumPoints());
			return roi;
		}
		
>>>>>>> a0375632
		@Override
		List<MutablePoint> getHandles() {
			return handles;
		}
<<<<<<< HEAD

=======
		
>>>>>>> a0375632
		@Override
		public PolylineROI requestNewHandle(double x, double y) {
			if (activeHandle == null)
				return roi; // Can only add if there is an active handle - distance to this will be used
<<<<<<< HEAD

			// Move the active handle if it is very close to the requested region
			// (removed)

=======
			
			// Move the active handle if it is very close to the requested region
			// (removed)
			
>>>>>>> a0375632
			// Don't add a handle at almost the sample place as an existing handle
			if (handles.size() >= 2 && activeHandle == handles.get(handles.size() - 1) && 
					(handles.get(handles.size() - 2).distanceSq(x, y) < 0.5)) {
				return roi;
			}
						
//			// Don't add a handle at almost the sample place as an existing handle
//			if (handles.size() >= 2 && activeHandle == handles.get(handles.size() - 1) && handles.get(handles.size() - 2).distanceSq(x, y) < 0.5) {
//				return roi;
//			}
			
//			// If we have 2 points, which are identical, shift instead of creating
//			if (handles.size() >= 2 && activeHandle == handles.get(handles.size() - 1) && activeHandle.distanceSq(handles.get(handles.size() - 2)) < 0.000001) {
//				System.err.println("UPDATING HANDLE");
//				return updateActiveHandleLocation(x, y, false);
//			}
			
			activeHandle = new MutablePoint(x, y);
			roi = new PolylineROI(createPoint2List(handles), roi.getImagePlane());
			handles.add(activeHandle);
//			System.out.println("UPDATED HANDLES BY REQUEST: " + handles.size());
			return roi;
		}


	}
	

	
	
	class PointsHandleAdjuster extends RoiHandleAdjuster<PointsROI> {
		
		private PointsROI roi;
		private List<MutablePoint> handles;
//		private MutablePoint activeHandle = null;
		
		PointsHandleAdjuster(PointsROI roi) {
			this.roi = roi;
			ensureHandlesUpdated();
		}
		
		@Override
		void ensureHandlesUpdated() {
			if (handles == null)
				handles = new ArrayList<>();
			else
				handles.clear();
			addPointsToMutablePointList(handles, roi.getAllPoints());
		}
		
		@Override
		MutablePoint grabHandle(double x, double y, double maxDist, boolean shiftDown) {
			int activeHandleIndex = getClosestHandleIndex(handles, x, y, maxDist);
			if (activeHandleIndex >= 0)
				activeHandle = handles.get(activeHandleIndex);
			else
				activeHandle = null;
			return activeHandle;
		}
		
		@Override
		PointsROI updateActiveHandleLocation(double xNew, double yNew, boolean shiftDown) {
			if (activeHandle == null)
				return roi;

			activeHandle.setLocation(xNew, yNew);
			roi = new PointsROI(createPoint2List(handles), roi.getImagePlane());
			ensureHandlesUpdated();
			activeHandle = grabHandle(xNew, yNew, Double.POSITIVE_INFINITY, shiftDown);
//			System.err.println("Calling: " + activeHandle + " - " + (handles == null ? 0 : handles.size()));

			return roi;
		}
		
		@Override
		List<MutablePoint> getHandles() {
			return handles;
		}
		
		@Override
		public PointsROI requestNewHandle(double x, double y) {
			activeHandle = new MutablePoint(x, y);
			handles.add(activeHandle);
			roi = new PointsROI(createPoint2List(handles), roi.getImagePlane());
			ensureHandlesUpdated();
			activeHandle = grabHandle(x, y, Double.POSITIVE_INFINITY, false);
//			ensureHandlesUpdated();
//			activeHandle = grabHandle(x, y, 1, false);
//			ensureHandlesUpdated();
//			activeHandle = roi.getNearest(x, y, 0.01);
			return roi;
		}


	}
	
	
	
	
	
	class LineHandleAdjuster extends RoiHandleAdjuster<LineROI> {
		
		private LineROI roi;
		private List<MutablePoint> handles;
		private MutablePoint activeHandle = null;
		private MutablePoint inactiveHandle = null;
		
		LineHandleAdjuster(LineROI roi) {
			this.roi = roi;
			handles = new ArrayList<>(2);
			ensureHandlesUpdated();
		}
		
		@Override
		MutablePoint grabHandle(double x, double y, double maxDist, boolean shiftDown) {
			int activeHandleIndex = getClosestHandleIndex(handles, x, y, maxDist);
			if (activeHandleIndex >= 0) {
				activeHandle = handles.get(activeHandleIndex);
				inactiveHandle = handles.get(1 - activeHandleIndex);
			} else {
				activeHandle = null;
				inactiveHandle = null;
			}
			return activeHandle;
		}
		
		@Override
		LineROI updateActiveHandleLocation(double xNew, double yNew, boolean shiftDown) {
			if (activeHandle == null)
				return roi;
			
			// Update x & y
			// If pressing shift, constrain angles
			double x = inactiveHandle.getX();
			double y = inactiveHandle.getY();
			if (shiftDown) {
				double w = x - xNew;
				double h = y - yNew;
				if (w != 0 && h != 0) {
					int theta = (int)Math.round(Math.atan2(h, w) / Math.PI * 4);
					if (theta % 2 == 0) {
						if (theta % 4 == 0)
							h = 0;
						else
							w = 0;
					} else {
						double len = Math.min(Math.abs(w), Math.abs(h));
						w = Math.signum(w) * len;
						h = Math.signum(h) * len;
					}
				}
				xNew = x - w;
				yNew = y - h;	
			}
			
			activeHandle.setLocation(xNew, yNew);
<<<<<<< HEAD

			if (roi instanceof ArrowROI) { // todo: fix
				roi = new ArrowROI(handles.get(0).getX(), handles.get(0).getY(), handles.get(1).getX(), handles.get(1).getY(), roi.getImagePlane());
			} else {
                roi = new LineROI(handles.get(0).getX(), handles.get(0).getY(), handles.get(1).getX(), handles.get(1).getY(), roi.getImagePlane());
			}
=======
			
			roi = new LineROI(handles.get(0).getX(), handles.get(0).getY(), handles.get(1).getX(), handles.get(1).getY(), roi.getImagePlane());
//			roi = new LineROI(inactiveHandle.getX(), inactiveHandle.getY(), activeHandle.getX(), activeHandle.getY(), roi.getC(), roi.getZ(), roi.getT());
>>>>>>> a0375632
			return roi;
		}
		
		@Override
		List<MutablePoint> getHandles() {
			return handles;
		}

		@Override
		void ensureHandlesUpdated() {
			handles.clear();
			handles.add(new MutablePoint(roi.getX1(), roi.getY1()));
			handles.add(new MutablePoint(roi.getX2(), roi.getY2()));
		}
		
		@Override
		public LineROI requestNewHandle(double x, double y) {
			return roi; // Can't add a new handle to a line ROI
		}

	}
		
	
	/**
	 * Really basic rectangle class to avoid AWT dependency.
	 * 
	 * @author Pete Bankhead
	 *
	 */
	static class Rect {
		
		private double x, y, width, height;
		
		Rect(final double x, final double y, final double width, final double height) {
			this.x = x;
			this.y = y;
			this.width = width;
			this.height = height;
		}
		
		public double getMinX() {
			return x;
		}

		public double getMinY() {
			return y;
		}
		
		public double getCenterX() {
			return x + width/2;
		}

		public double getCenterY() {
			return y + height/2;
		}

		public double getWidth() {
			return width;
		}

		public double getHeight() {
			return height;
		}
		
		public double getMaxX() {
			return x + width;
		}

		public double getMaxY() {
			return y + height;
		}

	}
	
	
	/**
	 * Point2 is immutable - but for working with handles, it helps to have mutable points.
	 * 
	 * @author Pete Bankhead
	 */
	static class MutablePoint {
		
		private double x;
		private double y;
		
		MutablePoint(final double x, final double y) {
			this.x = x;
			this.y = y;
		}

		public void setLocation(final double x, final double y) {
			this.x = x;
			this.y = y;
		}
		
		public double getX() {
			return x;
		}
		
		public double getY() {
			return y;
		}
		
		public double distanceSq(final MutablePoint point) {
			return distanceSq(point.getX(), point.getY());
		}
		
		public double distanceSq(final double x2, final double y2) {
			return (x-x2)*(x-x2) + (y-y2)*(y-y2);
		}
		
		@Override
		public String toString() {
			return String.format("Mutable point: %.2f, %.2f", x, y);
		}

		@Override
		public String toString() {
			return String.format("Mutable point: %.2f, %.2f", x, y);
		}

	}
	
	
	static void addPointsToMutablePointList(final List<MutablePoint> mutablePoints, final List<Point2> points) {
		for (Point2 p : points) {
			mutablePoints.add(new MutablePoint(p.getX(), p.getY()));
		}
	}
	
	static List<Point2> createPoint2List(final List<MutablePoint> mutablePoints) {
		List<Point2> points = new ArrayList<>(mutablePoints.size());
		for (MutablePoint p : mutablePoints) {
			points.add(new Point2(p.getX(), p.getY()));
		}
		return points;
	}
	
	

}<|MERGE_RESOLUTION|>--- conflicted
+++ resolved
@@ -16,7 +16,7 @@
  * MERCHANTABILITY or FITNESS FOR A PARTICULAR PURPOSE.  See the
  * GNU General Public License for more details.
  * 
- * You should have received a copy of the GNU General Public License 
+ * You should have received a copy of the GNU General Public License
  * along with QuPath.  If not, see <https://www.gnu.org/licenses/>.
  * #L%
  */
@@ -67,7 +67,7 @@
 	private MutablePoint pTranslateOrigin;
 	private MutablePoint pTranslateCurrent;
 	private boolean translateSnapToPixel;
-	
+
 	transient private RoiHandleAdjuster<?> adjuster;
 	
 	// Don't instantiate directly - implementation may change
@@ -91,11 +91,7 @@
 	
 	/**
 	 * Set the active ROI, optionally stopping any ROI translation currently in progress.
-<<<<<<< HEAD
 	 *
-=======
-	 * 
->>>>>>> a0375632
 	 * @param roi
 	 * @param stopTranslating if true, then any ROI currently being translated will have its translation completed.
 	 * 						  Normally this should be true, but it may be false if the new ROI being set is part of the same translation event.
@@ -120,11 +116,8 @@
 			adjuster = new PolygonHandleAdjuster((PolygonROI)pathROI);
 		else if (pathROI instanceof PolylineROI)
 			adjuster = new PolylineHandleAdjuster((PolylineROI)pathROI);
-<<<<<<< HEAD
 		else if (pathROI instanceof ArrowROI)
 			adjuster = new LineHandleAdjuster((ArrowROI)pathROI);
-=======
->>>>>>> a0375632
 		else if (pathROI instanceof LineROI)
 			adjuster = new LineHandleAdjuster((LineROI)pathROI);
 		else if (pathROI instanceof PointsROI)
@@ -138,21 +131,13 @@
 	
 	/**
 	 * Returns true if the current ROI is translatable, and at the end of this call the translation has started.
-<<<<<<< HEAD
 	 *
-=======
-	 * 
->>>>>>> a0375632
 	 * @param x
 	 * @param y
 	 * @param snapToPixel if true, request that translations snap to pixel coordinates
 	 * @return
 	 */
-<<<<<<< HEAD
-	public boolean startTranslation(double x, double y) {
-=======
 	public boolean startTranslation(double x, double y, boolean snapToPixel) {
->>>>>>> a0375632
 		if (pathROI == null)
 			return false;
 		pTranslateOrigin = new MutablePoint(x, y);
@@ -171,11 +156,7 @@
 	 * Returns the same ROI if translation was not possible, or the translation resulted in no movement,
 	 * of if isTranslating() returns false.
 	 * Otherwise returns a translated version of the ROI;
-<<<<<<< HEAD
 	 *
-=======
-	 * 
->>>>>>> a0375632
 	 * @param x
 	 * @param y
 	 * @param constrainRegion
@@ -191,7 +172,7 @@
 //			dx = Math.round(dx);
 //			dy = Math.round(dy);
 //		}
-		
+
 		// Optionally constrain translation to keep within specified bounds (e.g. the image itself)
 		Rect constrainBounds = new Rect(constrainRegion.getX(), constrainRegion.getY(), constrainRegion.getWidth(), constrainRegion.getHeight());
 		if (constrainBounds != null) {
@@ -213,10 +194,6 @@
 
 //		pathROI = ((TranslatableROI)pathROI).translate(dx, dy);
 		setROI(pathROI.translate(dx, dy), false);
-<<<<<<< HEAD
-		pTranslateCurrent.setLocation(x, y);
-=======
->>>>>>> a0375632
 //		// TODO: Fix the inelegance... setting the ROI this way off translating, so we need to turn it back on again...
 //		pTranslateStart = new MutablePoint(x, y);
 		return pathROI;
@@ -225,11 +202,7 @@
 	
 	/**
 	 * Notify the editor that translation should end.
-<<<<<<< HEAD
 	 *
-=======
-	 * 
->>>>>>> a0375632
 	 * @return true if there is any displacement between the current and starting translation points, false otherwise.
 	 */
 	public boolean finishTranslation() {
@@ -252,11 +225,7 @@
 	
 	
 	/**
-<<<<<<< HEAD
-	 * Query if a ROI is currently being translated through thsi editor.
-=======
 	 * Query if a ROI is currently being translated through this editor.
->>>>>>> a0375632
 	 * @return
 	 */
 	public boolean isTranslating() {
@@ -304,11 +273,7 @@
 	/**
 	 * Returns true if a handle is currently active, for example being reposition.
 	 * @return
-<<<<<<< HEAD
 	 *
-=======
-	 * 
->>>>>>> a0375632
 	 * @see #getHandles()
 	 */
 	public boolean hasActiveHandle() {
@@ -325,11 +290,7 @@
 	
 	/**
 	 * Request an updated ROI with a new handle inserted - useful e.g. when drawing a polygon.
-<<<<<<< HEAD
 	 *
-=======
-	 * 
->>>>>>> a0375632
 	 * @param x
 	 * @param y
 	 * @return
@@ -353,11 +314,7 @@
 	 * @param x
 	 * @param y
 	 * @param maxDist define the distance to search for the nearest handle
-<<<<<<< HEAD
 	 * @param shiftDown determined from a MouseEvent, this may optionally be used to control how the handle is modified
-=======
-	 * @param shiftDown determined from a MouseEvent, this may optionally be used to control how the handle is modified 
->>>>>>> a0375632
 	 * 					(e.g. to enforce a square bounding box for a rectangle or ellipse).
 	 * @return
 	 */
@@ -379,11 +336,7 @@
 	 * @param x
 	 * @param y
 	 * @param minDisplacement if &gt; 0, smaller movements will be discarded to avoid unnecessary work.
-<<<<<<< HEAD
 	 * @param shiftDown determined from a MouseEvent, this may optionally be used to control how the handle is modified
-=======
-	 * @param shiftDown determined from a MouseEvent, this may optionally be used to control how the handle is modified 
->>>>>>> a0375632
 	 * 					(e.g. to enforce a square bounding box for a rectangle or ellipse).
 	 * @return
 	 */
@@ -728,7 +681,7 @@
 		public PolygonROI requestNewHandle(double x, double y) {
 			if (activeHandle == null)
 				return roi; // Can only add if there is an active handle - distance to this will be used
-			
+
 			// Move the active handle if it is very close to the requested region
 			// (removed)
 
@@ -749,17 +702,12 @@
 				roi = new PolygonROI(createPoint2List(handles), roi.getImagePlane());
 				handles.add(activeHandle);
 			}
-<<<<<<< HEAD
-
-=======
-			
->>>>>>> a0375632
+
 			return roi;
 		}
 
 
 	}
-<<<<<<< HEAD
 
 
 
@@ -769,26 +717,11 @@
 		private List<MutablePoint> handles;
 //		private MutablePoint activeHandle = null;
 
-=======
-	
-	
-	
-	class PolylineHandleAdjuster extends RoiHandleAdjuster<PolylineROI> {
-		
-		private PolylineROI roi;
-		private List<MutablePoint> handles;
-//		private MutablePoint activeHandle = null;
-		
->>>>>>> a0375632
 		PolylineHandleAdjuster(PolylineROI roi) {
 			this.roi = roi;
 			ensureHandlesUpdated();
 		}
-<<<<<<< HEAD
-
-=======
-		
->>>>>>> a0375632
+
 		@Override
 		void ensureHandlesUpdated() {
 			if (handles == null)
@@ -796,20 +729,12 @@
 			else
 				handles.clear();
 			addPointsToMutablePointList(handles, roi.getAllPoints());
-<<<<<<< HEAD
-
-=======
-			
->>>>>>> a0375632
+
 			// If we have a single point, create a second handle (which may be adjusted)
 			if (handles.size() == 1)
 				handles.add(new MutablePoint(handles.get(0).getX(), handles.get(0).getY()));
 		}
-<<<<<<< HEAD
-
-=======
-		
->>>>>>> a0375632
+
 		@Override
 		MutablePoint grabHandle(double x, double y, double maxDist, boolean shiftDown) {
 			int activeHandleIndex = getClosestHandleIndex(handles, x, y, maxDist);
@@ -819,63 +744,41 @@
 				activeHandle = null;
 			return activeHandle;
 		}
-<<<<<<< HEAD
-
-=======
-		
->>>>>>> a0375632
+
 		@Override
 		PolylineROI updateActiveHandleLocation(double xNew, double yNew, boolean shiftDown) {
 			if (activeHandle == null)
 				return roi;
 			activeHandle.setLocation(xNew, yNew);
 			roi = new PolylineROI(createPoint2List(handles), roi.getImagePlane());
-<<<<<<< HEAD
-//			System.out.println("UPDATED HANDLES: " + handles.size() + ", " + roi.nVertices());
-			return roi;
-		}
-
-=======
 //			System.out.println("UPDATED HANDLES: " + handles.size() + ", " + roi.getNumPoints());
 			return roi;
 		}
-		
->>>>>>> a0375632
+
 		@Override
 		List<MutablePoint> getHandles() {
 			return handles;
 		}
-<<<<<<< HEAD
-
-=======
-		
->>>>>>> a0375632
+
 		@Override
 		public PolylineROI requestNewHandle(double x, double y) {
 			if (activeHandle == null)
 				return roi; // Can only add if there is an active handle - distance to this will be used
-<<<<<<< HEAD
 
 			// Move the active handle if it is very close to the requested region
 			// (removed)
-
-=======
-			
-			// Move the active handle if it is very close to the requested region
-			// (removed)
-			
->>>>>>> a0375632
+			
 			// Don't add a handle at almost the sample place as an existing handle
-			if (handles.size() >= 2 && activeHandle == handles.get(handles.size() - 1) && 
+			if (handles.size() >= 2 && activeHandle == handles.get(handles.size() - 1) &&
 					(handles.get(handles.size() - 2).distanceSq(x, y) < 0.5)) {
 				return roi;
 			}
-						
+
 //			// Don't add a handle at almost the sample place as an existing handle
 //			if (handles.size() >= 2 && activeHandle == handles.get(handles.size() - 1) && handles.get(handles.size() - 2).distanceSq(x, y) < 0.5) {
 //				return roi;
 //			}
-			
+
 //			// If we have 2 points, which are identical, shift instead of creating
 //			if (handles.size() >= 2 && activeHandle == handles.get(handles.size() - 1) && activeHandle.distanceSq(handles.get(handles.size() - 2)) < 0.000001) {
 //				System.err.println("UPDATING HANDLE");
@@ -1021,18 +924,12 @@
 			}
 			
 			activeHandle.setLocation(xNew, yNew);
-<<<<<<< HEAD
 
 			if (roi instanceof ArrowROI) { // todo: fix
 				roi = new ArrowROI(handles.get(0).getX(), handles.get(0).getY(), handles.get(1).getX(), handles.get(1).getY(), roi.getImagePlane());
 			} else {
                 roi = new LineROI(handles.get(0).getX(), handles.get(0).getY(), handles.get(1).getX(), handles.get(1).getY(), roi.getImagePlane());
 			}
-=======
-			
-			roi = new LineROI(handles.get(0).getX(), handles.get(0).getY(), handles.get(1).getX(), handles.get(1).getY(), roi.getImagePlane());
-//			roi = new LineROI(inactiveHandle.getX(), inactiveHandle.getY(), activeHandle.getX(), activeHandle.getY(), roi.getC(), roi.getZ(), roi.getT());
->>>>>>> a0375632
 			return roi;
 		}
 		
@@ -1143,11 +1040,6 @@
 		public double distanceSq(final double x2, final double y2) {
 			return (x-x2)*(x-x2) + (y-y2)*(y-y2);
 		}
-		
-		@Override
-		public String toString() {
-			return String.format("Mutable point: %.2f, %.2f", x, y);
-		}
 
 		@Override
 		public String toString() {
