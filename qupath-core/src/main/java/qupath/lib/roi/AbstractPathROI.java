/*-
 * #%L
 * This file is part of QuPath.
 * %%
 * Copyright (C) 2014 - 2016 The Queen's University of Belfast, Northern Ireland
 * Contact: IP Management (ipmanagement@qub.ac.uk)
 * Copyright (C) 2018 - 2020 QuPath developers, The University of Edinburgh
 * %%
 * QuPath is free software: you can redistribute it and/or modify
 * it under the terms of the GNU General Public License as
 * published by the Free Software Foundation, either version 3 of the
 * License, or (at your option) any later version.
 * 
 * QuPath is distributed in the hope that it will be useful,
 * but WITHOUT ANY WARRANTY; without even the implied warranty of
 * MERCHANTABILITY or FITNESS FOR A PARTICULAR PURPOSE.  See the
 * GNU General Public License for more details.
 * 
 * You should have received a copy of the GNU General Public License 
 * along with QuPath.  If not, see <https://www.gnu.org/licenses/>.
 * #L%
 */

package qupath.lib.roi;

import org.locationtech.jts.geom.Geometry;

import qupath.lib.regions.ImagePlane;
import qupath.lib.roi.GeometryTools.GeometryConverter;
import qupath.lib.roi.interfaces.ROI;

/**
 * Abstract implementation of a ROI.
 * 
 * @author Pete Bankhead
 *
 */
abstract class AbstractPathROI implements ROI {
	
	// Dimension variables
	int c = -1; // Defaults to -1, indicating all channels
	int t = 0;  // Defaults to 0, indicating first time point
	int z = 0;  // Defaults to 0, indicating first z-slice
	
	private transient ImagePlane plane;
	
	public AbstractPathROI() {
		this(null);
	}
	
	public AbstractPathROI(ImagePlane plane) {
		super();
		if (plane == null)
			plane = ImagePlane.getDefaultPlane();
		this.c = plane.getC();
		this.z = plane.getZ();
		this.t = plane.getT();
	}
	
	@Override
	public ImagePlane getImagePlane() {
		if (plane == null)
			plane = ImagePlane.getPlaneWithChannel(c, z, t);
		return plane;
	}
	
//	Object asType(Class<?> cls) {
//		if (cls.isInstance(this))
//			return this;
//		
//		if (cls == Geometry.class)
//			return ConverterJTS.getGeometry(this);
//
//		if (cls == Shape.class)
//			return PathROIToolsAwt.getShape(this);
//		
//		throw new ClassCastException("Cannot convert " + t + " to " + cls);
//	}
	
	@Override
	public int getZ() {
		return z;
	}
	
	@Override
	public int getT() {
		return t;
	}

	@Override
	public int getC() {
		return c;
	}
	
	/**
	 * True if the bounding box has zero area
	 */
	@Override
	public boolean isEmpty() {
		int n = getNumPoints();
		if (n == 0)
			return true;
		if (isArea())
			return getArea() == 0;
		if (isLine())
			return getLength() == 0;
		return false;
	}
	
	@Override
	public String toString() {
		var sb = new StringBuilder(getRoiName())
			.append(" (")
			.append(Math.round(getBoundsX()))
			.append(", ")
			.append(Math.round(getBoundsY()))
			.append(", ")
			.append(Math.round(getBoundsWidth()))
			.append(", ")
			.append(Math.round(getBoundsHeight()));
		if (getZ() != 0)
			sb.append(", z=").append(getZ());
		if (getT() != 0)
			sb.append(", t=").append(getT());
		if (getC() != -1)
			sb.append(", c=").append(getC());
		sb.append(")");
		return sb.toString();
		
//		Rectangle bounds = getBounds();
//		return String.format("%s (%.0f, %.0f, %.0f, %.0f, z=%d, t=%d, c=%d)",
//				getRoiName(),
//				getBoundsX(), getBoundsY(), getBoundsWidth(), getBoundsHeight(),
//				getZ(), getT(), getC());
//		String name = getName();
//		if (name != null)
////			return name;			
//			return name + " - " + getROIType();			
//		return getRoiName();
//		return String.format("%s (%.1f, %.1f)", getROIType(), getCentroidX(), getCentroidY());
//		return "Me";
	}
	
	/**
	 * Default implementation, calls {@link #getAllPoints()}. Subclasses may override for efficiency.
	 * @return
	 */
	@Override
	public int getNumPoints() {
		return getAllPoints().size();
	}

	@Override
	public boolean isLine() {
		return getRoiType() == RoiType.LINE;
	}
	
	@Override
	public boolean isArea() {
		return getRoiType() == RoiType.AREA;
	}
	
	@Override
	public boolean isPoint() {
		return getRoiType() == RoiType.POINT;
	}
	
	private static GeometryConverter converter = new GeometryConverter.Builder().build();
	
	@Override
	public Geometry getGeometry() {
		return converter.roiToGeometry(this);
	}
	
	@Override
	public double getArea() {
		return getScaledArea(1, 1);
	}
	
	@Override
	public double getLength() {
		return getScaledLength(1, 1);
	}
	
	/**
	 * Default implementation using JTS. Subclasses may replace this with a more efficient implementation.
	 */
	@Override
	public ROI getConvexHull() {
		return GeometryTools.geometryToROI(getGeometry().convexHull(), getImagePlane());
	}
	
	@Override
	public double getSolidity() {
		return isArea() ? getArea() / getConvexHull().getArea() : Double.NaN;
	}
	
<<<<<<< HEAD
=======
//	@Override
//	public double getMaxDiameter() {
//		return getScaledMaxDiameter(1, 1);		
//	}
//	
//	@Override
//	public double getMinDiameter() {
//		return getScaledMinDiameter(1, 1);
//	}
//	
//	@Override
//	public double getScaledMaxDiameter(double pixelWidth, double pixelHeight) {
//		return GeometryROI.computeGeometryStats(getGeometry(), pixelWidth, pixelHeight, false).getMaxDiameter();
//	}
//	
//	@Override
//	public double getScaledMinDiameter(double pixelWidth, double pixelHeight) {
//		return GeometryROI.computeGeometryStats(getGeometry(), pixelWidth, pixelHeight, false).getMinDiameter();
//	}
>>>>>>> a0375632
	
}<|MERGE_RESOLUTION|>--- conflicted
+++ resolved
@@ -195,8 +195,6 @@
 		return isArea() ? getArea() / getConvexHull().getArea() : Double.NaN;
 	}
 	
-<<<<<<< HEAD
-=======
 //	@Override
 //	public double getMaxDiameter() {
 //		return getScaledMaxDiameter(1, 1);		
@@ -216,6 +214,5 @@
 //	public double getScaledMinDiameter(double pixelWidth, double pixelHeight) {
 //		return GeometryROI.computeGeometryStats(getGeometry(), pixelWidth, pixelHeight, false).getMinDiameter();
 //	}
->>>>>>> a0375632
 	
 }