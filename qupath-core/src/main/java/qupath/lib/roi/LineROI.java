--- conflicted
+++ resolved
@@ -271,8 +271,6 @@
 		
 	}
 
-<<<<<<< HEAD
-=======
 //	@Override
 //	public double getMaxDiameter() {
 //		return getLength();
@@ -292,7 +290,6 @@
 //	public double getScaledMinDiameter(double pixelWidth, double pixelHeight) {
 //		return 0;
 //	}
->>>>>>> a0375632
 
 	@Override
 	public double getArea() {
