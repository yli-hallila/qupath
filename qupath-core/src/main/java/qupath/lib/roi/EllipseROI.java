--- conflicted
+++ resolved
@@ -79,11 +79,8 @@
 	
 	/**
 	 * Query if the width and height of the ellipse bounding box are the same, optionally using 'non-square' pixels.
-<<<<<<< HEAD
-=======
 	 * @param pixelWidth 
 	 * @param pixelHeight 
->>>>>>> a0375632
 	 * @return
 	 */
 	public boolean isCircle(double pixelWidth, double pixelHeight) {
@@ -152,8 +149,6 @@
 		return new Ellipse2D.Double(x, y, x2-x, y2-y);
 	}
 	
-<<<<<<< HEAD
-=======
 //	@Override
 //	public double getMaxDiameter() {
 //		return Math.max(getBoundsWidth(), getBoundsHeight());
@@ -173,7 +168,6 @@
 //	public double getScaledMinDiameter(double pixelWidth, double pixelHeight) {
 //		return Math.min(getBoundsWidth()*pixelWidth, getBoundsHeight()*pixelHeight);
 //	}
->>>>>>> a0375632
 	
 	private Object writeReplace() {
 		return new SerializationProxy(this);
