--- conflicted
+++ resolved
@@ -330,8 +330,6 @@
 	}
 	
 	/**
-<<<<<<< HEAD
-=======
 	 * Get a collection of all the stains.
 	 * @param includeResidual if true, include residual stains in the list. If false, only include non-residual stains.
 	 * @return a collection of stains.
@@ -347,7 +345,6 @@
 	}
 	
 	/**
->>>>>>> a0375632
 	 * Get the stains name.
 	 * @return
 	 */
