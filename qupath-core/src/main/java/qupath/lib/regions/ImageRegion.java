/*-
 * #%L
 * This file is part of QuPath.
 * %%
 * Copyright (C) 2014 - 2016 The Queen's University of Belfast, Northern Ireland
 * Contact: IP Management (ipmanagement@qub.ac.uk)
 * Copyright (C) 2018 - 2020 QuPath developers, The University of Edinburgh
 * %%
 * QuPath is free software: you can redistribute it and/or modify
 * it under the terms of the GNU General Public License as
 * published by the Free Software Foundation, either version 3 of the
 * License, or (at your option) any later version.
 * 
 * QuPath is distributed in the hope that it will be useful,
 * but WITHOUT ANY WARRANTY; without even the implied warranty of
 * MERCHANTABILITY or FITNESS FOR A PARTICULAR PURPOSE.  See the
 * GNU General Public License for more details.
 * 
 * You should have received a copy of the GNU General Public License 
 * along with QuPath.  If not, see <https://www.gnu.org/licenses/>.
 * #L%
 */

package qupath.lib.regions;

import java.util.Collection;

import qupath.lib.roi.interfaces.ROI;

/**
 * Class for defining an image region.
 * <p>
 * A boundary box is given in pixel coordinates, while z &amp; t values are given as indices.
 * 
 * @author Pete Bankhead
 *
 */
public class ImageRegion {
	
	private final int x;
	private final int y;
	private final int width;
	private final int height;
	
	private final int z;
	private final int t;
	
	
	@Override
	public String toString() {
		return "Region: x=" + x + ", y=" + y + ", w=" + width + ", h=" + height + ", z=" + z + ", t=" + t;
	}
	
	ImageRegion(final int x, final int y, final int width, final int height, final int z, final int t) {
		this.x = x;
		this.y = y;
		this.width = width;
		this.height = height;
		this.z = z;
		this.t = t;
	}
	
	/**
	 * Create a region based on its bounding box coordinates, z-slice index and time point index.
	 * @param x
	 * @param y
	 * @param width
	 * @param height
	 * @param z
	 * @param t
	 * @return
	 */
	public static ImageRegion createInstance(final int x, final int y, final int width, final int height, final int z, final int t) {
		if (width < 0)
			throw new IllegalArgumentException("Width must be >= 0! Requested width = " + width);
		if (height < 0)
			throw new IllegalArgumentException("Height must be >= 0! Requested height = " + height);
		return new ImageRegion(x, y, width, height, z, t);
	}
	
	/**
	 * Create the smallest region that completely contains a specified ROI.
	 * @param pathROI
	 * @return
	 */
	public static ImageRegion createInstance(final ROI pathROI) {
		int x1 = (int)pathROI.getBoundsX();
		int y1 = (int)pathROI.getBoundsY();
		int x2 = (int)Math.ceil(pathROI.getBoundsX() + pathROI.getBoundsWidth());
		int y2 = (int)Math.ceil(pathROI.getBoundsY() + pathROI.getBoundsHeight());
		return ImageRegion.createInstance(x1, y1, x2-x1, y2-y1, pathROI.getZ(), pathROI.getT());
	}
	
	/**
<<<<<<< HEAD
=======
	 * Create the smallest region that completely contains the specified ROIs.
	 * @param rois
	 * @return
	 */
	public static ImageRegion createInstance(final Collection<? extends ROI> rois) {
		if (rois.isEmpty())
			return new ImageRegion(0, 0, 0, 0, 0, 0);
		if (rois.size() == 1)
			return createInstance(rois.iterator().next());
		double xMin = Double.POSITIVE_INFINITY;
		double xMax = Double.NEGATIVE_INFINITY;
		double yMin = Double.POSITIVE_INFINITY;
		double yMax = Double.NEGATIVE_INFINITY;
		ImagePlane plane = null;
		for (var roi : rois) {
			if (plane == null)
				plane = roi.getImagePlane();
			else if (plane.getT() != roi.getT() || plane.getZ() != roi.getZ())
				throw new IllegalArgumentException("Failed to create ImageRegion for multiple ROIs, ImagePlanes do not match!");
			xMin = Math.min(xMin, roi.getBoundsX());
			yMin = Math.min(yMin, roi.getBoundsY());
			xMax = Math.max(xMax, roi.getBoundsX() + roi.getBoundsWidth());
			yMax = Math.max(yMax, roi.getBoundsY() + roi.getBoundsHeight());
		}
		int x1 = (int)Math.floor(xMin);
		int y1 = (int)Math.floor(yMin);
		int x2 = (int)Math.ceil(xMax);
		int y2 = (int)Math.ceil(yMax);
		return ImageRegion.createInstance(x1, y1, x2-x1, y2-y1, plane.getZ(), plane.getT());
	}
	
	/**
>>>>>>> a0375632
	 * Returns true if the region specified by this region overlaps with another.
	 * <p>
	 * If either z or t is &lt; 0 then that value will be ignored.
	 * 
	 * @param request
	 * @return
	 */
	public boolean intersects(final ImageRegion request) {
		return	(z < 0 || z == request.z || request.z < 0) && (t < 0 || t == request.t || request.t < 0) &&
				intersects(request.x, request.y, request.width, request.height);
	}
	
	/**
	 * Query if this region intersects with a specified bounding box, ignoring z-slice and time point information.
	 * @param x2
	 * @param y2
	 * @param w2
	 * @param h2
	 * @return
	 */
	public boolean intersects(final double x2, final double y2, final double w2, final double h2) {
		if (w2 <= 0 || h2 <= 0)
            return false;		
        return (x2 + w2 > x &&
                y2 + h2 > y &&
                x2 < x + width &&
                y2 < y + height);
	}

	/**
	 * Check if this region contains a specified coordinate.
	 * 
	 * @param x
	 * @param y
	 * @param z
	 * @param t
	 * @return
	 */
	public boolean contains(int x, int y, int z, int t) {
		return getZ() == z &&
			   getT() == t &&
			   x >= getX() &&
			   x < getX() + getWidth() &&
			   y >= getY() &&
			   y < getY() + getHeight();
	}
	
	/**
	 * Get the x coordinate of the region bounding box (top left).
	 * @return
	 */
	public int getX() {
		return x;
	}
	
	/**
	 * Get the y coordinate of the region bounding box (top left).
	 * @return
	 */
	public int getY() {
		return y;
	}
	
	/**
	 * Get the width of the region bounding box.
	 * @return
	 */
	public int getWidth() {
		return width;
	}
	
	/**
	 * Get the height of the region bounding box.
	 * @return
	 */
	public int getHeight() {
		return height;
	}
	
	/**
	 * Get the z-slice index for the region.
	 * @return
	 */
	public int getZ() {
		return z;
	}

	/**
	 * Get the time point index for the region.
	 * @return
	 */
	public int getT() {
		return t;
	}
	
	
	/**
	 * Get the x coordinate of the top left of the region bounding box.
	 * @return
	 */
	public int getMinX() {
		return Math.min(getX(), getX() + getWidth());
	}

	/**
	 * Get the x coordinate of the bottom right of the region bounding box.
	 * @return
	 */
	public int getMaxX() {
		return Math.max(getX(), getX() + getWidth());
	}
	
	/**
	 * Get the y coordinate of the top left of the region bounding box.
	 * @return
	 */
	public int getMinY() {
		return Math.min(getY(), getY() + getHeight());
	}

	/**
	 * Get the y coordinate of the bottom right of the region bounding box.
	 * @return
	 */
	public int getMaxY() {
		return Math.max(getY(), getY() + getHeight());
	}

	/**
	 * Get the z-slice and time point for this region as an {@link ImagePlane}.
	 * @return
	 */
	public ImagePlane getPlane() {
		return ImagePlane.getPlane(getZ(), getT());
	}
	
	/* (non-Javadoc)
	 * @see java.lang.Object#hashCode()
	 */
	@Override
	public int hashCode() {
		final int prime = 31;
		int result = 1;
		result = prime * result + height;
		result = prime * result + t;
		result = prime * result + width;
		result = prime * result + x;
		result = prime * result + y;
		result = prime * result + z;
		return result;
	}

	/* (non-Javadoc)
	 * @see java.lang.Object#equals(java.lang.Object)
	 */
	@Override
	public boolean equals(Object obj) {
		if (this == obj)
			return true;
		if (obj == null)
			return false;
		if (getClass() != obj.getClass())
			return false;
		ImageRegion other = (ImageRegion) obj;
		if (height != other.height)
			return false;
		if (t != other.t)
			return false;
		if (width != other.width)
			return false;
		if (x != other.x)
			return false;
		if (y != other.y)
			return false;
		if (z != other.z)
			return false;
		return true;
	}
	
}<|MERGE_RESOLUTION|>--- conflicted
+++ resolved
@@ -92,8 +92,6 @@
 	}
 	
 	/**
-<<<<<<< HEAD
-=======
 	 * Create the smallest region that completely contains the specified ROIs.
 	 * @param rois
 	 * @return
@@ -126,7 +124,6 @@
 	}
 	
 	/**
->>>>>>> a0375632
 	 * Returns true if the region specified by this region overlaps with another.
 	 * <p>
 	 * If either z or t is &lt; 0 then that value will be ignored.
