--- conflicted
+++ resolved
@@ -142,68 +142,30 @@
 			logger.warn("Cannot append logging info without logback!");
 	}
 
-<<<<<<< HEAD
-	
-	/**
-	 * Send logging messages to the specified file.
-	 * 
-	 * @param file
-	 */
-	public void addFileAppender(File file) {
-		if (LoggerFactory.getILoggerFactory() instanceof LoggerContext) {
-			LoggerContext context = (LoggerContext)LoggerFactory.getILoggerFactory();
-			FileAppender appender = new FileAppender<>();
-			
-			PatternLayoutEncoder encoder = new PatternLayoutEncoder();
-			encoder.setContext(context);
-			encoder.setPattern("%d{HH:mm:ss.SSS} [%thread] [%-5level] %logger{36} - %msg%n");
-			encoder.start();
-				    
-			appender.setFile(file.getAbsolutePath());
-			appender.setContext(context);
-			appender.setEncoder(encoder);
-			appender.setName(file.getName());
-			appender.start();
-			context.getLogger(Logger.ROOT_LOGGER_NAME).addAppender(appender);
-		} else
-			logger.warn("Cannot append logging info without logback!");
-	}
-
-
-=======
 	/**
 	 * Get the static {@link LoggingAppender} instance currently used for logging.
 	 * @return
 	 */
->>>>>>> a0375632
 	public synchronized static LoggingAppender getInstance() {
 		if (instance == null)
 			instance = new LoggingAppender();
 		return instance;
 	}
 
-<<<<<<< HEAD
-	public synchronized void addTextComponent(final TextAppendable component) {
-=======
 	/**
 	 * Register a {@link TextAppendable} that will be accept logging events and be updated on the JavaFX Application thread.
 	 * @param component the appendable to add
 	 */
 	public synchronized void addTextAppendableFX(final TextAppendable component) {
->>>>>>> a0375632
 		textComponentsFX.add(component);
 		isActive = true;
 	}
 
-<<<<<<< HEAD
-	public synchronized void removeTextComponent(final TextAppendable component) {
-=======
 	/**
 	 * Deregister a {@link TextAppendable} so that it will no longer be informed of logging events.
 	 * @param component the appendable to remove
 	 */
 	public synchronized void removeTextAppendableFX(final TextAppendable component) {
->>>>>>> a0375632
 		textComponentsFX.remove(component);
 		isActive = !textComponentsFX.isEmpty();
 	}
@@ -212,13 +174,8 @@
 	protected void append(ILoggingEvent event) {
 		// Log event if it's important enough
 		if (isActive && event.getLevel().isGreaterOrEqual(minLevel)) {
-<<<<<<< HEAD
-//			final boolean isError = event.getLevel().isGreaterOrEqual(Level.WARN);
-=======
->>>>>>> a0375632
 			String message = event.getLevel() + ": " + event.getFormattedMessage() + "\n";
 			if (event.getThrowableProxy() != null && event.getLevel().isGreaterOrEqual(Level.ERROR)) {
-				message += event.getThrowableProxy().getClassName() + ": " + event.getThrowableProxy().getMessage() + "\n";
 				for (StackTraceElementProxy element : event.getThrowableProxy().getStackTraceElementProxyArray())
 					message += "    " + element.getSTEAsString() + "\n";
 				
@@ -228,10 +185,6 @@
 						message += "        " + element.getSTEAsString() + "\n";
 				}
 			}
-<<<<<<< HEAD
-			
-=======
->>>>>>> a0375632
 			// Buffer the next message
 			buffer(message);
 		}
@@ -255,37 +208,17 @@
 				message = buffer.toString();
 				buffer.setLength(0);
 			}
-<<<<<<< HEAD
-			for (TextAppendable text : textComponentsFX) {
-				log(text, message);
+			if (!message.isEmpty()) {
+				for (TextAppendable text : textComponentsFX) {
+					log(text, message);
+				}
 			}
 		} else {
 			if (!flushRequested) {
 				flushRequested = true;
 				Platform.runLater(() -> flushBuffer());
 			}
-=======
-			if (!message.isEmpty()) {
-				for (TextAppendable text : textComponentsFX) {
-					log(text, message);
-				}
-			}
-		} else {
-			if (!flushRequested) {
-				flushRequested = true;
-				Platform.runLater(() -> flushBuffer());
-			}
->>>>>>> a0375632
-		}
-	}
-	
-	private void logTextAppendables(final String message) {
-		if (Platform.isFxApplicationThread()) {
-			for (TextAppendable text : textComponentsFX) {
-				log(text, message);
-			}
-		} else
-			Platform.runLater(() -> logTextAppendables(message));
+		}
 	}
 	
 	
