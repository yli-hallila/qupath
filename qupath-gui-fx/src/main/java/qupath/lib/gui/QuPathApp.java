--- conflicted
+++ resolved
@@ -34,11 +34,7 @@
 import javafx.application.Application;
 import javafx.application.Platform;
 import javafx.stage.Stage;
-<<<<<<< HEAD
-import qupath.lib.gui.commands.ConnectToServerCommand;
-=======
 import qupath.lib.common.GeneralTools;
->>>>>>> a0375632
 import qupath.lib.gui.prefs.PathPrefs;
 import qupath.lib.projects.ProjectIO;
 
@@ -60,17 +56,6 @@
 //		List<String> unnamedParams = params.getUnnamed();
 		
 		// Create main GUI
-<<<<<<< HEAD
-		QuPathGUI gui = new QuPathGUI(getHostServices(), stage);
-		logger.info("Starting QuPath with parameters: " + args);
-		
-		// Try to open an image, if required
-		if (args != null && !args.isEmpty()) {
-			String path = args.get(0);
-			gui.openImage(path, false, false);
-//			if (path != null && !path.isEmpty())
-//				Platform.runLater(() -> gui.openImage(path, false, false, false));
-=======
 		boolean quiet = Boolean.valueOf(namedParams.getOrDefault("quiet", null));
 		QuPathGUI gui = new QuPathGUI(getHostServices(), stage, null, true, quiet);
 		logger.info("Starting QuPath with parameters: " + params.getRaw());
@@ -95,7 +80,6 @@
 			}
 		} else if (imagePath != null) {
 			gui.openImage(imagePath, false, false);
->>>>>>> a0375632
 		}
 		
 		registerFileHandler(gui);
@@ -114,6 +98,7 @@
 				}
 			});
 		}
+		
 	}
 	
 	/**
