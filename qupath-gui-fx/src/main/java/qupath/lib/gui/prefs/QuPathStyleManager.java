--- conflicted
+++ resolved
@@ -23,11 +23,8 @@
 
 package qupath.lib.gui.prefs;
 
-<<<<<<< HEAD
-=======
 import java.lang.reflect.Method;
 
->>>>>>> a0375632
 import org.slf4j.Logger;
 import org.slf4j.LoggerFactory;
 
@@ -114,42 +111,20 @@
 
 	static {
 		// Add listener to adjust style as required
-<<<<<<< HEAD
-		selectedStyle.addListener((v, o, n) -> {
-			if (n != null) {
-				PathPrefs.getUserPreferences().put("qupathStylesheet", n.getName());
-				n.setStylesheet();
-			} else {
-				// Default
-				PathPrefs.getUserPreferences().remove("qupathStylesheet");
-				Application.setUserAgentStylesheet(null);
-			}
-		});
-=======
 		selectedStyle.addListener((v, o, n) -> updateStyle());
 		selectedFont.addListener((v, o, n) -> updateStyle());
->>>>>>> a0375632
 		
 		// Try to load preference
 		Platform.runLater(() -> {
 			String stylesheetName = PathPrefs.getUserPreferences().get("qupathStylesheet", null);
 			if (stylesheetName != null) {
-<<<<<<< HEAD
-				for (StylesheetOption option : styles) {
-=======
 				for (StyleOption option : styles) {
->>>>>>> a0375632
 					if (stylesheetName.equals(option.getName())) {
 						selectedStyle.set(option);
 					}
 				}
 			} else
 				selectedStyle.set(DEFAULT_STYLE);
-<<<<<<< HEAD
-		});
-	}
-	
-=======
 			updateStyle();
 		});
 	}
@@ -177,7 +152,6 @@
 	 * Check if the default JavaFX style is used.
 	 * @return true if the default style is used, false otherwise.
 	 */
->>>>>>> a0375632
 	public static boolean isDefaultStyle() {
 		return DEFAULT_STYLE.equals(selectedStyle.get());
 	}
@@ -285,22 +259,8 @@
 		}
 
 		@Override
-<<<<<<< HEAD
-		public void setStylesheet() {
-			Application.setUserAgentStylesheet(null);
-			// TODO: Check if a public alternative to StyleManager ever becomes available...
-			// Unfortunately, for now we resort to using reflection
-			try {
-				Class<?> cStyleManager = Class.forName("com.sun.javafx.css.StyleManager");
-				Object styleManager = cStyleManager.getMethod("getInstance").invoke(null);
-				styleManager.getClass().getMethod("addUserAgentStylesheet", String.class).invoke(styleManager, url);
-			} catch (Exception e) {
-				logger.error("Unable to call addUserAgentStylesheet", e);
-			}
-=======
 		public void setStyle() {
 			setStyleSheets(urls);
->>>>>>> a0375632
 		}
 
 		@Override
