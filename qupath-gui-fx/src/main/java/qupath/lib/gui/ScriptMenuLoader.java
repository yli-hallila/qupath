--- conflicted
+++ resolved
@@ -39,17 +39,11 @@
 import javafx.scene.control.MenuItem;
 import javafx.scene.control.SeparatorMenuItem;
 import qupath.lib.common.GeneralTools;
-<<<<<<< HEAD
-import qupath.lib.gui.helpers.DisplayHelpers;
-import qupath.lib.gui.scripting.DefaultScriptEditor;
-import qupath.lib.gui.scripting.DefaultScriptEditor.Language;
-=======
 import qupath.lib.gui.dialogs.Dialogs;
 import qupath.lib.gui.scripting.DefaultScriptEditor;
 import qupath.lib.gui.scripting.DefaultScriptEditor.Language;
 import qupath.lib.gui.tools.GuiTools;
 import qupath.lib.gui.tools.MenuTools;
->>>>>>> a0375632
 
 /**
  * Helper class for creating a dynamic menu to a directory containing scripts.
@@ -103,13 +97,9 @@
 				scriptEditor.showScript(scriptFile);
 			else
 				QuPathGUI.getInstance().getScriptEditor().showScript(scriptFile);
-<<<<<<< HEAD
-		});
-=======
 		})
 				.longText("Create a new script.")
 				.build();
->>>>>>> a0375632
 		
 		// Command to open directory
 		var actionOpenDirectory = ActionTools.actionBuilder("Open script directory",
@@ -148,13 +138,6 @@
 	 */
 	public void updateMenu() {
 		String scriptDir = scriptDirectory.get();
-<<<<<<< HEAD
-		if (scriptDir != null) {
-			Path path = Paths.get(scriptDir);
-			// Can only set script directory if we have a property, not just any observable string
-			if (scriptDirectory instanceof StringProperty)
-				menu.getItems().setAll(miSetPath, miOpenDirectory, miCreateScript, new SeparatorMenuItem());
-=======
 		try {
 			if (scriptDir != null) {
 				Path path = Paths.get(scriptDir);
@@ -168,7 +151,6 @@
 				}
 			} else if (miSetPath != null)
 				menu.getItems().setAll(miSetPath);
->>>>>>> a0375632
 			else
 				menu.getItems().clear();
 		} catch (Exception e) {
@@ -222,16 +204,10 @@
 						Language language = DefaultScriptEditor.getLanguageFromName(scriptFile.getName());		
 						try {
 							String script = GeneralTools.readFileAsString(scriptFile.getAbsolutePath());
-<<<<<<< HEAD
-							DefaultScriptEditor.executeScript(language, script, QuPathGUI.getInstance().getImageData(), true, null);
-						} catch (Exception e2) {
-							DisplayHelpers.showErrorMessage("Script error", e2);
-=======
 							var qupath = QuPathGUI.getInstance();
 							DefaultScriptEditor.executeScript(language, script, qupath.getProject(), qupath.getImageData(), true, null);
 						} catch (Exception e2) {
 							Dialogs.showErrorMessage("Script error", e2);
->>>>>>> a0375632
 						}
 					}
 					
