--- conflicted
+++ resolved
@@ -145,11 +145,7 @@
 						}
 					}
 
-<<<<<<< HEAD
-					DefaultTMAEntry entry = new DefaultTMAEntry(
-=======
 					var entry = TMAEntries.createDefaultTMAEntry(
->>>>>>> a0375632
 							imageEntry.getImageName(),
 							fileOutput.getAbsolutePath(),
 							null,
