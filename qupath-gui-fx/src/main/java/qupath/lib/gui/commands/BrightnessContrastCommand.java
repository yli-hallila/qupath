--- conflicted
+++ resolved
@@ -33,10 +33,7 @@
 import java.util.List;
 import java.util.Optional;
 import java.util.Set;
-<<<<<<< HEAD
-=======
 import java.util.function.Predicate;
->>>>>>> a0375632
 import java.util.stream.Collectors;
 
 import org.slf4j.Logger;
@@ -44,10 +41,7 @@
 
 import javafx.application.Platform;
 import javafx.beans.binding.Bindings;
-<<<<<<< HEAD
-=======
 import javafx.beans.binding.ObjectBinding;
->>>>>>> a0375632
 import javafx.beans.property.BooleanProperty;
 import javafx.beans.property.SimpleBooleanProperty;
 import javafx.beans.property.SimpleObjectProperty;
@@ -56,10 +50,7 @@
 import javafx.beans.value.ChangeListener;
 import javafx.beans.value.ObservableValue;
 import javafx.collections.FXCollections;
-<<<<<<< HEAD
-=======
 import javafx.collections.transformation.FilteredList;
->>>>>>> a0375632
 import javafx.event.EventHandler;
 import javafx.geometry.Insets;
 import javafx.scene.Scene;
@@ -80,10 +71,7 @@
 import javafx.scene.control.TableRow;
 import javafx.scene.control.TableView;
 import javafx.scene.control.TextArea;
-<<<<<<< HEAD
-=======
 import javafx.scene.control.TextField;
->>>>>>> a0375632
 import javafx.scene.control.Tooltip;
 import javafx.scene.control.cell.CheckBoxTableCell;
 import javafx.scene.input.Clipboard;
@@ -104,23 +92,9 @@
 import javafx.util.Callback;
 import qupath.lib.analysis.stats.Histogram;
 import qupath.lib.display.ChannelDisplayInfo;
-<<<<<<< HEAD
-import qupath.lib.display.ChannelDisplayInfo.DirectServerChannelInfo;
-=======
 import qupath.lib.display.DirectServerChannelInfo;
->>>>>>> a0375632
 import qupath.lib.display.ImageDisplay;
 import qupath.lib.gui.QuPathGUI;
-<<<<<<< HEAD
-import qupath.lib.gui.commands.interfaces.PathCommand;
-import qupath.lib.gui.helpers.ColorToolsFX;
-import qupath.lib.gui.helpers.DisplayHelpers;
-import qupath.lib.gui.helpers.PaneToolsFX;
-import qupath.lib.gui.plots.HistogramPanelFX;
-import qupath.lib.gui.plots.HistogramPanelFX.HistogramData;
-import qupath.lib.gui.plots.HistogramPanelFX.ThresholdedChartWrapper;
-import qupath.lib.gui.prefs.PathPrefs;
-=======
 import qupath.lib.gui.charts.HistogramPanelFX;
 import qupath.lib.gui.charts.HistogramPanelFX.HistogramData;
 import qupath.lib.gui.charts.HistogramPanelFX.ThresholdedChartWrapper;
@@ -128,7 +102,6 @@
 import qupath.lib.gui.prefs.PathPrefs;
 import qupath.lib.gui.tools.ColorToolsFX;
 import qupath.lib.gui.tools.PaneTools;
->>>>>>> a0375632
 import qupath.lib.gui.viewer.QuPathViewer;
 import qupath.lib.images.ImageData;
 import qupath.lib.images.servers.ImageChannel;
@@ -218,11 +191,7 @@
 		
 		initializePopup();
 		
-<<<<<<< HEAD
-		imageDataChanged(null, null, qupath.getImageData());
-=======
 		changed(null, null, qupath.getImageData());
->>>>>>> a0375632
 		
 		BorderPane pane = new BorderPane();
 		
@@ -263,10 +232,6 @@
 		
 		// In the absence of a better way, make it possible to enter display range values 
 		// manually by double-clicking on the corresponding label
-<<<<<<< HEAD
-		// TODO: Consider a better way to do this; 
-=======
->>>>>>> a0375632
 		labelMinValue.setOnMouseClicked(e -> {
 			if (e.getClickCount() == 2) {
 				ChannelDisplayInfo infoVisible = getCurrentInfo();
@@ -315,16 +280,10 @@
 //					return;
 ////				setSliders((float)histogram.getEdgeMin(), (float)histogram.getEdgeMax());
 				ChannelDisplayInfo info = getCurrentInfo();
-<<<<<<< HEAD
-				imageDisplay.autoSetDisplayRange(info, PathPrefs.getAutoBrightnessContrastSaturationPercent()/100.0);
-				for (ChannelDisplayInfo info2 : table.getSelectionModel().getSelectedItems()) {
-					imageDisplay.autoSetDisplayRange(info2, PathPrefs.getAutoBrightnessContrastSaturationPercent()/100.0);
-=======
 				double saturation = PathPrefs.autoBrightnessContrastSaturationPercentProperty().get()/100.0;
 				imageDisplay.autoSetDisplayRange(info, saturation);
 				for (ChannelDisplayInfo info2 : table.getSelectionModel().getSelectedItems()) {
 					imageDisplay.autoSetDisplayRange(info2, saturation);
->>>>>>> a0375632
 				}
 				updateSliders();
 				handleSliderChange();
@@ -433,17 +392,11 @@
 			row.setOnMouseClicked(e -> {
 				if (e.getClickCount() == 2) {
 					ChannelDisplayInfo info = row.getItem();
-<<<<<<< HEAD
-					if (info instanceof ChannelDisplayInfo.DirectServerChannelInfo) {
-						ChannelDisplayInfo.DirectServerChannelInfo multiInfo = (ChannelDisplayInfo.DirectServerChannelInfo)info;
-						int c = multiInfo.getChannel();
-=======
 					var imageData = viewer.getImageData();
 					if (info instanceof DirectServerChannelInfo && imageData != null) {
 						DirectServerChannelInfo multiInfo = (DirectServerChannelInfo)info;
 						int c = multiInfo.getChannel();
 						var channel = imageData.getServer().getMetadata().getChannel(c);
->>>>>>> a0375632
 						
 						Color color = ColorToolsFX.getCachedColor(multiInfo.getColor());
 						picker.setValue(color);
@@ -468,11 +421,7 @@
 						
 						colorDialog.getDialogPane().setContent(paneColor);
 						Optional<ButtonType> result = colorDialog.showAndWait();
-<<<<<<< HEAD
-						if (result.orElseGet(() -> ButtonType.CANCEL) == ButtonType.APPLY) {
-=======
 						if (result.orElse(ButtonType.CANCEL) == ButtonType.APPLY) {
->>>>>>> a0375632
 //							if (!DisplayHelpers.showMessageDialog("Choose channel color", picker))
 //								return;
 							String name = tfName.getText().trim();
@@ -485,21 +434,12 @@
 								return;
 							
 							// Update the server metadata
-<<<<<<< HEAD
-							var imageData = viewer.getImageData();
-=======
->>>>>>> a0375632
 							int colorUpdated = ColorToolsFX.getRGB(color2);
 							if (imageData != null) {
 								var server = imageData.getServer();
 								var metadata = server.getMetadata();
 								var channels = new ArrayList<>(metadata.getChannels());
-<<<<<<< HEAD
-								var channel = channels.get(c);
-								channels.set(c, ImageChannel.getInstance(channel.getName(), colorUpdated));
-=======
 								channels.set(c, ImageChannel.getInstance(name, colorUpdated));
->>>>>>> a0375632
 								var metadata2 = new ImageServerMetadata.Builder(metadata)
 										.channels(channels).build();
 								imageData.updateServerMetadata(metadata2);
@@ -580,11 +520,7 @@
 		// Create brightness/contrast panel
 		BorderPane panelSliders = new BorderPane();
 		panelSliders.setTop(box);
-<<<<<<< HEAD
-		GridPane panelButtons = PaneToolsFX.createColumnGridControls(
-=======
 		GridPane panelButtons = PaneTools.createColumnGridControls(
->>>>>>> a0375632
 				btnAuto,
 				btnReset
 				);
@@ -595,11 +531,7 @@
 //		panelMinMax.setBorder(BorderFactory.createTitledBorder("Brightness/Contrast"));
 		panelMinMax.setTop(panelSliders);
 		
-<<<<<<< HEAD
-		histogramPanel.setDrawAxes(false);
-=======
 		histogramPanel.setShowTickLabels(false);
->>>>>>> a0375632
 		histogramPanel.getChart().setAnimated(false);
 //		histogramPanel.setBorder(BorderFactory.createEmptyBorder(5, 5, 5, 5));
 //		panelMinMax.setCenter(histogramPanel.getChart());
@@ -653,11 +585,7 @@
 				histogramPanel.getHistogramData().get(0).setHistogram(histogram, color);
 			} else {
 				HistogramData histogramData = HistogramPanelFX.createHistogramData(histogram, true, infoSelected.getColor());
-<<<<<<< HEAD
-				histogramData.setDoNormalizeCounts(true);
-=======
 				histogramData.setNormalizeCounts(true);
->>>>>>> a0375632
 				histogramPanel.getHistogramData().setAll(histogramData);
 			}
 		}
@@ -735,20 +663,6 @@
 		// If the table isn't null, we are displaying something
 		if (table != null) {
 			updateHistogram();
-<<<<<<< HEAD
-	
-//			// Update current min & max
-//			ChannelDisplayInfo info = getCurrentInfo();
-//			if (info != null) {
-//				Histogram histogram = imageDisplay.getHistogram(info);
-//				if (histogram != null) {
-//					float minCurrent = (float)Math.min(info.getMinAllowed(), histogram.getEdgeMin());
-//					float maxCurrent = (float)Math.max(info.getMaxAllowed(), histogram.getEdgeMax());
-//					info.setMinMaxAllowed(minCurrent, maxCurrent);
-//				}
-//			}
-=======
->>>>>>> a0375632
 			table.refresh();
 		}
 		viewer.repaintEntireImage();
@@ -896,10 +810,6 @@
 	private void setTableSelectedChannels(boolean showChannels) {
 		if (!isInitialized())
 			return;
-<<<<<<< HEAD
-		var selected = table.getSelectionModel().getSelectedItems();
-=======
->>>>>>> a0375632
 		for (ChannelDisplayInfo info : table.getSelectionModel().getSelectedItems()) {
 			imageDisplay.setChannelSelected(info, showChannels);
 		}
@@ -946,11 +856,7 @@
 		if (imageDisplay == null) {
 			table.setItems(FXCollections.emptyObservableList());
 		} else {
-<<<<<<< HEAD
-			table.setItems(imageDisplay.availableChannels());
-=======
 			table.setItems(imageDisplay.availableChannels().filtered(predicate.get()));
->>>>>>> a0375632
 			showGrayscale.bindBidirectional(imageDisplay.useGrayscaleLutProperty());
 		}
 		table.refresh();
@@ -1015,11 +921,7 @@
 		// Update display - we might have changed stain vectors or server metadata in some major way
 		if (evt.getPropertyName().equals("serverMetadata") || 
 				!((evt.getSource() instanceof ImageData<?>) && evt.getPropertyName().equals("stains")))
-<<<<<<< HEAD
-			imageDisplay.updateChannelOptions(false);
-=======
 			imageDisplay.refreshChannelOptions();
->>>>>>> a0375632
 		
 		updateTable();
 
@@ -1108,19 +1010,11 @@
 			}
 			var names = string.lines().collect(Collectors.toList());
 			if (selected.size() != names.size()) {
-<<<<<<< HEAD
-				DisplayHelpers.showErrorNotification("Paste channel names", "The number of lines on the clipboard doesn't match the number of channel names to replace!");
-				return;
-			}
-			if (names.size() != new HashSet<>(names).size()) {
-				DisplayHelpers.showErrorNotification("Paste channel names", "Channel names should be unique!");
-=======
 				Dialogs.showErrorNotification("Paste channel names", "The number of lines on the clipboard doesn't match the number of channel names to replace!");
 				return;
 			}
 			if (names.size() != new HashSet<>(names).size()) {
 				Dialogs.showErrorNotification("Paste channel names", "Channel names should be unique!");
->>>>>>> a0375632
 				return;
 			}
 			var metadata = server.getMetadata();
@@ -1141,11 +1035,7 @@
 			List<String> allNewNames = channels.stream().map(c -> c.getName()).collect(Collectors.toList());
 			Set<String> allNewNamesSet = new LinkedHashSet<>(allNewNames);
 			if (allNewNames.size() != allNewNamesSet.size()) {
-<<<<<<< HEAD
-				DisplayHelpers.showErrorMessage("Channel", "Cannot paste channels - names would not be unique \n(check log for details)");
-=======
 				Dialogs.showErrorMessage("Channel", "Cannot paste channels - names would not be unique \n(check log for details)");
->>>>>>> a0375632
 				for (String n : allNewNamesSet)
 					allNewNames.remove(n);
 				logger.warn("Requested channel names would result in duplicates: " + String.join(", ", allNewNames));
