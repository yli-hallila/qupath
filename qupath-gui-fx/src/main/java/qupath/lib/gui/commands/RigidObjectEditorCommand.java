--- conflicted
+++ resolved
@@ -29,16 +29,9 @@
 import java.awt.Stroke;
 import java.awt.geom.Ellipse2D;
 import java.awt.geom.Line2D;
-import java.awt.geom.PathIterator;
 import java.awt.geom.Point2D;
 import java.awt.image.BufferedImage;
-<<<<<<< HEAD
-import java.awt.image.ImageObserver;
-import java.util.ArrayList;
-=======
->>>>>>> a0375632
 import java.util.HashMap;
-import java.util.List;
 import java.util.Map;
 import java.util.Map.Entry;
 
@@ -54,13 +47,6 @@
 import javafx.event.EventHandler;
 import javafx.scene.input.MouseEvent;
 import qupath.lib.color.ColorToolsAwt;
-<<<<<<< HEAD
-import qupath.lib.common.GeneralTools;
-import qupath.lib.geom.Point2;
-import qupath.lib.gui.ImageDataChangeListener;
-import qupath.lib.gui.ImageDataWrapper;
-=======
->>>>>>> a0375632
 import qupath.lib.gui.QuPathGUI;
 import qupath.lib.gui.dialogs.Dialogs;
 import qupath.lib.gui.dialogs.Dialogs.DialogButton;
@@ -78,16 +64,9 @@
 import qupath.lib.objects.PathROIObject;
 import qupath.lib.regions.ImagePlane;
 import qupath.lib.regions.ImageRegion;
-<<<<<<< HEAD
-import qupath.lib.roi.RoiTools;
-import qupath.lib.roi.PolylineROI;
-import qupath.lib.roi.ROIs;
-import qupath.lib.roi.RoiTools.CombineOp;
-=======
 import qupath.lib.roi.GeometryTools;
 import qupath.lib.roi.PolylineROI;
 import qupath.lib.roi.ROIs;
->>>>>>> a0375632
 import qupath.lib.roi.interfaces.ROI;
 
 /**
@@ -151,17 +130,6 @@
 		viewer = qupath.getViewer();
 		PathObject pathObject = getSelectedObject(viewer);
 		if (pathObject == null || !(pathObject.isAnnotation() || pathObject.isTMACore())) {
-<<<<<<< HEAD
-			DisplayHelpers.showErrorNotification("Rotate annotation", "No annotation selected!");
-			return;
-		}
-		if (pathObject.isLocked()) {
-			DisplayHelpers.showErrorNotification("Rotate annotation", "Selected annotation is locked!");
-			return;
-		}
-		if (pathObject.getROI().isPoint()) {
-			DisplayHelpers.showErrorNotification("Rotate annotation", "Point annotations cannot be rotated, sorry!");
-=======
 			Dialogs.showErrorNotification("Rotate annotation", "No annotation selected!");
 			return;
 		}
@@ -171,7 +139,6 @@
 		}
 		if (pathObject.getROI().isPoint()) {
 			Dialogs.showErrorNotification("Rotate annotation", "Point annotations cannot be rotated, sorry!");
->>>>>>> a0375632
 			return;
 		}
 		ImageRegion bounds = viewer.getServerBounds();
@@ -192,13 +159,8 @@
 		this.originalObject = pathObject;
 		
 		
-<<<<<<< HEAD
-		viewer.setMode(null);
-		qupath.setModeSwitchingEnabled(false);
-=======
 		viewer.setActiveTool(null);
 		qupath.setToolSwitchingEnabled(false);
->>>>>>> a0375632
 		viewer.addViewerListener(this);
 		viewer.getView().addEventHandler(MouseEvent.ANY, mouseListener);
 		
@@ -262,11 +224,7 @@
 		}
 
 		// Update the mode if the viewer is still active
-<<<<<<< HEAD
-		qupath.setModeSwitchingEnabled(true);
-=======
 		qupath.setToolSwitchingEnabled(true);
->>>>>>> a0375632
 		if (viewer == qupath.getViewer())
 			viewer.setActiveTool(qupath.getSelectedTool());
 		
@@ -290,11 +248,7 @@
 	
 	PathObject createTransformedObject() {
 		ROI roi = originalObject.getROI();
-<<<<<<< HEAD
-		ROI shape = RoiTools.getShapeROI(new Area(transformer.getTransformedShape()), roi.getImagePlane());
-=======
 		ROI shape = GeometryTools.geometryToROI(transformer.getTransformedShape(), roi.getImagePlane());
->>>>>>> a0375632
 		return PathObjects.createAnnotationObject(shape, originalObject.getPathClass());
 	}
 	
@@ -375,14 +329,11 @@
 				lastPoint = p;				
 			}
 			e.consume();
-<<<<<<< HEAD
-=======
 		}
 		
 		
 		boolean contains(Geometry geometry, double x, double y) {
 			return SimplePointInAreaLocator.isContained(new Coordinate(x, y), geometry);
->>>>>>> a0375632
 		}
 		
 
@@ -408,11 +359,7 @@
 			lastPoint = p;
 			
 			for (Entry<PathObject, ROI> entry : originalObjectROIs.entrySet()) {
-<<<<<<< HEAD
-				ROI roiTransformed = transformer.getTransformedROI(entry.getValue());
-=======
 				ROI roiTransformed = transformer.getTransformedROI(entry.getValue(), false);
->>>>>>> a0375632
 				((PathROIObject)entry.getKey()).setROI(roiTransformed);
 			}
 			viewer.repaint();
@@ -461,15 +408,9 @@
 			if (bounds != null)
 				roiBounds = ROIs.createRectangleROI(bounds.getX(), bounds.getY(), bounds.getWidth(), bounds.getHeight(), ImagePlane.getPlane(bounds));
 //			this.roi = roi;
-<<<<<<< HEAD
-			this.shapeOrig = RoiTools.getShape(roi);
-			this.boundsOrig = shapeOrig.getBounds2D();
-			this.transform = new AffineTransform();
-=======
 			this.shapeOrig = roi.getGeometry();
 			this.boundsOrig = shapeOrig.getEnvelope();
 			this.transform = new AffineTransformation();
->>>>>>> a0375632
 			
 			var centroid = boundsOrig.getCentroid();
 			this.anchorX = centroid.getX();
@@ -481,60 +422,6 @@
 			this.boundsTransformed = null;
 		}
 		
-<<<<<<< HEAD
-		public ROI getTransformedROI(final ROI roi) {
-			ROI transformedROI = getUnclippedTransformedROI(roi);
-			if (roiBounds == null) // Should this work for points? || !(transformedROI instanceof PathShape))
-				return transformedROI;
-			return RoiTools.combineROIs(transformedROI, roiBounds, CombineOp.INTERSECT);
-		}
-		
-		public ROI getUnclippedTransformedROI(final ROI roi) {
-			Shape shape = RoiTools.getShape(roi);
-			
-			double flatness = 0.5;
-			// Try to return an ellipse, if appropriate
-			if (shape instanceof Ellipse2D) {
-				Rectangle2D bounds = shape.getBounds2D();
-				if (theta == 0 || GeneralTools.almostTheSame(bounds.getWidth(), bounds.getHeight(), 0.01)) {
-					return ROIs.createEllipseROI(bounds.getX()+dx, bounds.getY()+dy, bounds.getWidth(), bounds.getHeight(), ImagePlane.getPlaneWithChannel(roi));
-				}
-//				// Don't flatten an ellipse
-//				flatness = 0.5;
-			}
-			
-			updateTransform();
-			shape = transform.createTransformedShape(shape);
-			// TODO: Improve the choice of shape this returns
-			if (roi != null && roi.isArea())
-				return RoiTools.getShapeROI(shape, roi.getImagePlane(), flatness);
-			else {
-				// Check if we have a line
-				if (shape instanceof Line2D) {
-					Line2D line = (Line2D)shape;
-					return ROIs.createLineROI(line.getX1(), line.getY1(), line.getX2(), line.getY2(), ImagePlane.getPlaneWithChannel(roi));
-				}
-				// Polyline is the only other option (currently?)
-				PathIterator iter = shape.getPathIterator(null);
-				List<Point2> points = new ArrayList<>();
-				double[] seg = new double[6];
-				while (!iter.isDone()) {
-					switch(iter.currentSegment(seg)) {
-					case PathIterator.SEG_MOVETO:
-						// Fall through
-					case PathIterator.SEG_LINETO:
-						points.add(new Point2(seg[0], seg[1]));
-						break;
-					case PathIterator.SEG_CLOSE:
-						throw new IllegalArgumentException("Found a closed segment in a non-area ROI!");
-					default:
-						throw new RuntimeException("Invalid connection - only straight lines are allowed");
-					};
-					iter.next();
-				}
-				return ROIs.createPolylineROI(points, ImagePlane.getPlaneWithChannel(roi));
-			}
-=======
 		/**
 		 * Get an updated ROI, applying the current transformation.
 		 * @param roi
@@ -574,7 +461,6 @@
 			updateTransform();
 			shape = transform.transform(shape);
 			return GeometryTools.geometryToROI(shape, roi.getImagePlane());
->>>>>>> a0375632
 		}
 		
 		
