--- conflicted
+++ resolved
@@ -54,10 +54,7 @@
 import javafx.scene.input.MouseEvent;
 import javafx.scene.layout.BorderPane;
 import javafx.scene.layout.GridPane;
-<<<<<<< HEAD
-=======
 import javafx.scene.paint.Color;
->>>>>>> a0375632
 import qupath.lib.analysis.algorithms.EstimateStainVectors;
 import qupath.lib.color.ColorDeconvolutionHelper;
 import qupath.lib.color.ColorDeconvolutionStains;
@@ -88,15 +85,9 @@
 	
 	final private static Logger logger = LoggerFactory.getLogger(EstimateStainVectorsCommand.class);
 	
-<<<<<<< HEAD
-	final private QuPathGUI qupath;
-	
 	static int MAX_PIXELS = 4000*4000;
-=======
-	static int MAX_PIXELS = 4000*4000;
 	
 	private static final String TITLE = "Estimate stain vectors";
->>>>>>> a0375632
 	
 	
 	private enum AxisColor {RED, GREEN, BLUE;
@@ -139,11 +130,7 @@
 		try {
 			img = imageData.getServer().readBufferedImage(request);
 		} catch (IOException e) {
-<<<<<<< HEAD
-			DisplayHelpers.showErrorMessage("Estimate stain vectors", e);
-=======
 			Dialogs.showErrorMessage("Estimate stain vectors", e);
->>>>>>> a0375632
 			logger.error("Unable to obtain pixels for " + request.toString(), e);
 		}
 		
@@ -303,11 +290,7 @@
 					ColorDeconvolutionStains stainsNew = EstimateStainVectors.estimateStains(img, stainsWrapper.getStains(), minOD, maxOD, ignore, checkColors);
 					stainsWrapper.setStains(stainsNew);
 				} catch (Exception e2) {
-<<<<<<< HEAD
-					DisplayHelpers.showErrorMessage("Estimate stain vectors", e2);
-=======
 					Dialogs.showErrorMessage("Estimate stain vectors", e2);
->>>>>>> a0375632
 				}
 		});
 		
