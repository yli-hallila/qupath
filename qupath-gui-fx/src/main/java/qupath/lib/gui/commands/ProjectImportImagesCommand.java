/*-
 * #%L
 * This file is part of QuPath.
 * %%
 * Copyright (C) 2014 - 2016 The Queen's University of Belfast, Northern Ireland
 * Contact: IP Management (ipmanagement@qub.ac.uk)
 * Copyright (C) 2018 - 2020 QuPath developers, The University of Edinburgh
 * %%
 * QuPath is free software: you can redistribute it and/or modify
 * it under the terms of the GNU General Public License as
 * published by the Free Software Foundation, either version 3 of the
 * License, or (at your option) any later version.
 * 
 * QuPath is distributed in the hope that it will be useful,
 * but WITHOUT ANY WARRANTY; without even the implied warranty of
 * MERCHANTABILITY or FITNESS FOR A PARTICULAR PURPOSE.  See the
 * GNU General Public License for more details.
 * 
 * You should have received a copy of the GNU General Public License 
 * along with QuPath.  If not, see <https://www.gnu.org/licenses/>.
 * #L%
 */

package qupath.lib.gui.commands;

import java.awt.Graphics2D;
import java.awt.RenderingHints;
import java.awt.image.BufferedImage;
import java.io.File;
import java.io.FileNotFoundException;
import java.io.IOException;
<<<<<<< HEAD
import java.util.*;
=======
import java.util.ArrayList;
import java.util.Collection;
import java.util.Collections;
import java.util.List;
import java.util.Optional;
import java.util.Scanner;
import java.util.concurrent.ExecutionException;
import java.util.concurrent.Executors;
import java.util.concurrent.Future;
import java.util.concurrent.TimeUnit;
>>>>>>> a0375632
import java.util.concurrent.atomic.AtomicLong;
import java.util.stream.Collectors;

import com.google.gson.JsonArray;
import javafx.collections.FXCollections;
import javafx.collections.ObservableList;
import javafx.collections.transformation.FilteredList;
import javafx.scene.control.*;
import org.controlsfx.dialog.ProgressDialog;
import org.slf4j.Logger;
import org.slf4j.LoggerFactory;

import javafx.beans.property.BooleanProperty;
import javafx.concurrent.Task;
import javafx.geometry.Insets;
<<<<<<< HEAD
import javafx.scene.control.ButtonBar.ButtonData;
=======
import javafx.scene.control.Button;
import javafx.scene.control.ButtonBar.ButtonData;
import javafx.scene.control.ButtonType;
import javafx.scene.control.CheckBox;
import javafx.scene.control.ComboBox;
import javafx.scene.control.Dialog;
import javafx.scene.control.Label;
import javafx.scene.control.ListCell;
import javafx.scene.control.ListView;
import javafx.scene.control.ScrollPane;
import javafx.scene.control.TextArea;
import javafx.scene.control.TitledPane;
>>>>>>> a0375632
import javafx.scene.input.Clipboard;
import javafx.scene.input.Dragboard;
import javafx.scene.input.TransferMode;
import javafx.scene.layout.BorderPane;
import javafx.scene.layout.GridPane;
import javafx.scene.layout.Priority;
import qupath.lib.common.GeneralTools;
<<<<<<< HEAD
import qupath.lib.common.RemoteOpenslide;
import qupath.lib.display.ChannelDisplayInfo;
import qupath.lib.display.ImageDisplay;
import qupath.lib.gui.QuPathGUI;
import qupath.lib.gui.commands.interfaces.PathCommand;
import qupath.lib.gui.helpers.DisplayHelpers;
import qupath.lib.gui.helpers.PaneToolsFX;
import qupath.lib.gui.panels.ProjectBrowser;
import qupath.lib.gui.prefs.PathPrefs;
import qupath.lib.images.ImageData;
import qupath.lib.images.ImageData.ImageType;
import qupath.lib.images.servers.WrappedBufferedImageServer;
=======
import qupath.lib.common.ThreadTools;
import qupath.lib.display.ChannelDisplayInfo;
import qupath.lib.display.ImageDisplay;
import qupath.lib.gui.QuPathGUI;
import qupath.lib.gui.dialogs.Dialogs;
import qupath.lib.gui.panes.ProjectBrowser;
import qupath.lib.gui.prefs.PathPrefs;
import qupath.lib.gui.tools.PaneTools;
import qupath.lib.images.ImageData;
import qupath.lib.images.ImageData.ImageType;
import qupath.lib.images.servers.WrappedBufferedImageServer;
import qupath.lib.objects.PathObject;
import qupath.lib.objects.PathObjectReader;
>>>>>>> a0375632
import qupath.lib.images.servers.ImageServer;
import qupath.lib.images.servers.ImageServerBuilder;
import qupath.lib.images.servers.ImageServerBuilder.ServerBuilder;
import qupath.lib.images.servers.ImageServerBuilder.UriImageSupport;
import qupath.lib.images.servers.ImageServerProvider;
import qupath.lib.images.servers.ImageServers;
import qupath.lib.images.servers.RotatedImageServer;
import qupath.lib.images.servers.RotatedImageServer.Rotation;
import qupath.lib.images.servers.ServerTools;
import qupath.lib.projects.Project;
<<<<<<< HEAD
=======
import qupath.lib.projects.ProjectIO;
>>>>>>> a0375632
import qupath.lib.projects.ProjectImageEntry;

/**
 * Command to import image paths into an existing project.
 * 
 * @author Pete Bankhead
 */
class ProjectImportImagesCommand {
	
	private final static Logger logger = LoggerFactory.getLogger(ProjectImportImagesCommand.class);
		
	private final static String commandName = "Import images";
	
	private final static BooleanProperty pyramidalizeProperty = PathPrefs.createPersistentPreference("projectImportPyramidalize", true);
	private final static BooleanProperty importObjectsProperty = PathPrefs.createPersistentPreference("projectImportObjects", false);

	
<<<<<<< HEAD
	@Override
	public void run() {
		promptToImportImages(qupath);
	}

	public static List<ProjectImageEntry<BufferedImage>> promptToImportImages(QuPathGUI qupath, String... defaultPaths) {
		if (qupath.getProject() == null) {
			DisplayHelpers.showErrorMessage(commandName, "No project open!");
=======
	public static List<ProjectImageEntry<BufferedImage>> promptToImportImages(QuPathGUI qupath, String... defaultPaths) {
		var project = qupath.getProject();
		if (project == null) {
			Dialogs.showNoProjectError(commandName);
>>>>>>> a0375632
			return Collections.emptyList();
		}
		
		ListView<String> listView = new ListView<>();
<<<<<<< HEAD
		listView.setPrefSize(480, 480);
		listView.getItems().addAll(defaultPaths);

=======
		listView.setPrefWidth(480);
		listView.setMinHeight(100);
		listView.getItems().addAll(defaultPaths);
		listView.setPlaceholder(new Label("Drag & drop image or project files for import, \nor choose from the options below"));
		
>>>>>>> a0375632
		Button btnFile = new Button("Choose files");
		btnFile.setOnAction(e -> loadFromFileChooser(listView.getItems()));

		Button btnURL = new Button("Input URL");
		btnURL.setOnAction(e -> loadFromSingleURL(listView.getItems()));

		Button btnClipboard = new Button("From clipboard");
		btnClipboard.setOnAction(e -> loadFromClipboard(listView.getItems()));
		
		Button btnFileList = new Button("From path list");
		btnFileList.setOnAction(e -> loadFromTextFile(listView.getItems()));

		Button btnExternalSlide = new Button("External slide");
		btnExternalSlide.setOnAction(e -> loadFromServer(listView.getItems()));
		
		TitledPane paneList = new TitledPane("Image paths", listView);
		paneList.setCollapsible(false);
		

		BorderPane paneImages = new BorderPane();
<<<<<<< HEAD

=======
		
>>>>>>> a0375632
		class BuilderListCell extends ListCell<ImageServerBuilder<BufferedImage>> {
			@Override
			protected void updateItem(ImageServerBuilder<BufferedImage> item, boolean empty) {
	             super.updateItem(item, empty);
	             if (empty) {
	            	 setText(null);
	             } else {
	            	 if (item == null)
	            		 setText("Default (let QuPath decide)");
	            	 else
	            		 setText(item.getName());
	             }
	         }
		}
<<<<<<< HEAD

=======
		
>>>>>>> a0375632
		ComboBox<ImageServerBuilder<BufferedImage>> comboBuilder = new ComboBox<>();
		comboBuilder.setCellFactory(p -> new BuilderListCell());
		comboBuilder.setButtonCell(new BuilderListCell());
		List<ImageServerBuilder<BufferedImage>> availableBuilders = new ArrayList<>(ImageServerProvider.getInstalledImageServerBuilders(BufferedImage.class));
		if (!availableBuilders.contains(null))
			availableBuilders.add(0, null);
		comboBuilder.getItems().setAll(availableBuilders);
		comboBuilder.getSelectionModel().selectFirst();
		Label labelBuilder = new Label("Image provider");
		labelBuilder.setLabelFor(comboBuilder);
<<<<<<< HEAD

=======
		labelBuilder.setMinWidth(Label.USE_PREF_SIZE);
		
>>>>>>> a0375632
		ComboBox<ImageType> comboType = new ComboBox<>();
		comboType.getItems().setAll(ImageType.values());
		Label labelType = new Label("Set image type");
		labelType.setLabelFor(comboType);
<<<<<<< HEAD

=======
		labelType.setMinWidth(Label.USE_PREF_SIZE);
				
>>>>>>> a0375632
		ComboBox<Rotation> comboRotate = new ComboBox<>();
		comboRotate.getItems().setAll(Rotation.values());
		Label labelRotate = new Label("Rotate image");
		labelRotate.setLabelFor(comboRotate);
<<<<<<< HEAD

		CheckBox cbPyramidize = new CheckBox("Auto-generate pyramids");
		cbPyramidize.setSelected(true);

		PaneToolsFX.setMaxWidth(Double.MAX_VALUE, comboBuilder, comboType, comboRotate, cbPyramidize);
		PaneToolsFX.setFillWidth(Boolean.TRUE, comboBuilder, comboType, comboRotate, cbPyramidize);
		PaneToolsFX.setHGrowPriority(Priority.ALWAYS, comboBuilder, comboType, comboRotate, cbPyramidize);

=======
		labelRotate.setMinWidth(Label.USE_PREF_SIZE);
		
		CheckBox cbPyramidalize = new CheckBox("Auto-generate pyramids");
		cbPyramidalize.setSelected(pyramidalizeProperty.get());
		
		CheckBox cbImportObjects = new CheckBox("Import objects");
		cbImportObjects.setSelected(importObjectsProperty.get());

		PaneTools.setMaxWidth(Double.MAX_VALUE, comboBuilder, comboType, comboRotate, cbPyramidalize, cbImportObjects);
		PaneTools.setFillWidth(Boolean.TRUE, comboBuilder, comboType, comboRotate, cbPyramidalize, cbImportObjects);
		PaneTools.setHGrowPriority(Priority.ALWAYS, comboBuilder, comboType, comboRotate, cbPyramidalize, cbImportObjects);
		
>>>>>>> a0375632
		GridPane paneType = new GridPane();
		paneType.setPadding(new Insets(5));
		paneType.setHgap(5);
		paneType.setVgap(5);
		int row = 0;
<<<<<<< HEAD
		PaneToolsFX.addGridRow(paneType, row++, 0, "Specify the library used to open images", labelBuilder, comboBuilder);
		PaneToolsFX.addGridRow(paneType, row++, 0, "Specify the default image type for all images being imported (required for analysis, can be changed later under the 'Image' tab)", labelType, comboType);
		PaneToolsFX.addGridRow(paneType, row++, 0, "Optionally rotate images on import", labelRotate, comboRotate);
		PaneToolsFX.addGridRow(paneType, row++, 0, "Dynamically create image pyramids for large, single-resolution images", cbPyramidize, cbPyramidize);

		paneImages.setCenter(paneList);
		paneImages.setBottom(paneType);

//		TilePane paneButtons = new TilePane();
//		paneButtons.getChildren().addAll(btnFile, btnURL, btnClipboard, btnFileList);
		GridPane paneButtons = PaneToolsFX.createColumnGridControls(btnFile, btnURL, btnClipboard, btnFileList, btnExternalSlide);
=======
		PaneTools.addGridRow(paneType, row++, 0, "Specify the library used to open images", labelBuilder, comboBuilder);
		PaneTools.addGridRow(paneType, row++, 0, "Specify the default image type for all images being imported (required for analysis, can be changed later under the 'Image' tab)", labelType, comboType);
		PaneTools.addGridRow(paneType, row++, 0, "Optionally rotate images on import", labelRotate, comboRotate);
		PaneTools.addGridRow(paneType, row++, 0, "Dynamically create image pyramids for large, single-resolution images", cbPyramidalize, cbPyramidalize);
		PaneTools.addGridRow(paneType, row++, 0, "Read and import objects (e.g. annotations) from the image file, if possible", cbImportObjects, cbImportObjects);
		
		paneImages.setCenter(paneList);
		paneImages.setBottom(paneType);
		
//		TilePane paneButtons = new TilePane();
//		paneButtons.getChildren().addAll(btnFile, btnURL, btnClipboard, btnFileList);
		GridPane paneButtons = PaneTools.createColumnGridControls(btnFile, btnURL, btnClipboard, btnFileList);
>>>>>>> a0375632
		paneButtons.setHgap(5);
		paneButtons.setPadding(new Insets(5));
		
		BorderPane pane = new BorderPane();
		pane.setCenter(paneImages);
		pane.setBottom(paneButtons);
		
		// Support drag & drop for files
		pane.setOnDragOver(e -> {
			e.acceptTransferModes(TransferMode.COPY);
            e.consume();
        });
		pane.setOnDragDropped(e -> {
			Dragboard dragboard = e.getDragboard();
			if (dragboard.hasFiles()) {
		        logger.trace("Files dragged onto project import dialog");
				try {
					var paths = dragboard.getFiles()
							.stream()
							.filter(f -> f.isFile() && !f.isHidden())
							.map(f -> f.getAbsolutePath())
							.collect(Collectors.toList());
					paths.removeAll(listView.getItems());
					if (!paths.isEmpty())
						listView.getItems().addAll(paths);
				} catch (Exception ex) {
					Dialogs.showErrorMessage("Drag & Drop", ex);
				}
			}
			e.setDropCompleted(true);
			e.consume();
        });
		
		
		
		Dialog<ButtonType> dialog = new Dialog<>();
		dialog.setResizable(true);
		dialog.setTitle("Import images to project");
		ButtonType typeImport = new ButtonType("Import", ButtonData.OK_DONE);
		dialog.getDialogPane().getButtonTypes().addAll(typeImport, ButtonType.CANCEL);
		ScrollPane scroll = new ScrollPane(pane);
		scroll.setFitToHeight(true);
		scroll.setFitToWidth(true);
		dialog.getDialogPane().setContent(scroll);
		
		Optional<ButtonType> result = dialog.showAndWait();
		if (!result.isPresent() || result.get() != typeImport)
			return Collections.emptyList();
		
//		// Do the actual import
//		List<String> pathSucceeded = new ArrayList<>();
//		List<String> pathFailed = new ArrayList<>();
//		for (String path : listView.getItems()) {
//			if (qupath.getProject().addImage(path.trim()))
//				pathSucceeded.add(path);
//			else
//				pathFailed.add(path);
//		}
				
		ImageType type = comboType.getValue();
		Rotation rotation = comboRotate.getValue();
		boolean pyramidalize = cbPyramidalize.isSelected();
		boolean importObjects = cbImportObjects.isSelected();
		pyramidalizeProperty.set(pyramidalize);
		importObjectsProperty.set(importObjects);
		
<<<<<<< HEAD
		ImageType type = comboType.getValue();
		Rotation rotation = comboRotate.getValue();
		boolean pyramidize = cbPyramidize.isSelected();

		ImageServerBuilder<BufferedImage> requestedBuilder = comboBuilder.getSelectionModel().getSelectedItem();

		List<String> pathSucceeded = new ArrayList<>();
		List<String> pathFailed = new ArrayList<>();
		var project = qupath.getProject();
=======
		ImageServerBuilder<BufferedImage> requestedBuilder = comboBuilder.getSelectionModel().getSelectedItem();
		
		List<String> pathSucceeded = new ArrayList<>();
		List<String> pathFailed = new ArrayList<>();
>>>>>>> a0375632
		List<ProjectImageEntry<BufferedImage>> entries = new ArrayList<>();
		Task<Collection<ProjectImageEntry<BufferedImage>>> worker = new Task<>() {
			@Override
			protected Collection<ProjectImageEntry<BufferedImage>> call() throws Exception {
				AtomicLong counter = new AtomicLong(0L);
<<<<<<< HEAD

				// TODO: The parallel stream is bringing nothing here... refactor to return entries then add, or else add then sort later
				updateMessage("Identifying images...");

				// Get all the relevant builders
				List<ServerBuilder<BufferedImage>> builders = listView.getItems().parallelStream().map(p -> {
					try {
						UriImageSupport<BufferedImage> support;
						if (requestedBuilder == null)
							support = ImageServerProvider.getPreferredUriImageSupport(BufferedImage.class, p);
						else
							support = requestedBuilder.checkImageSupport(GeneralTools.toURI(p));
						if (support != null)
							return support.getBuilders();
					} catch (Exception e) {
						logger.error("Unable to add {} ({})", p, e.getLocalizedMessage());
					}
					return new ArrayList<ServerBuilder<BufferedImage>>();
				}).flatMap(List::stream).collect(Collectors.toList());

				long max = builders.size();

				updateMessage("Adding " + max + " images to project");

				// Add everything in order first
				List<ProjectImageEntry<BufferedImage>> entries = new ArrayList<>();
				for (var builder : builders) {
					if (rotation == null || rotation == Rotation.ROTATE_NONE)
						entries.add(project.addImage(builder));
					else
						entries.add(project.addImage(RotatedImageServer.getRotatedBuilder(builder, rotation)));
				}

				// Initialize (the slow bit)
				int n = builders.size();
				List<ProjectImageEntry<BufferedImage>> failures = Collections.synchronizedList(new ArrayList<>());
				entries.parallelStream().forEach(entry -> {
					try {
						initializeEntry(entry, type, pyramidize);
					} catch (Exception e) {
						failures.add(entry);
						logger.warn("Exception adding " + entry, e);
					} finally {
						long i = counter.incrementAndGet();
						updateProgress(i, max);
						String name = entry.getImageName();
						if (name != null) {
							updateMessage("Added " + i + "/" + n + " - "+ name);
						}
					}
				});

				if (!failures.isEmpty()) {
					String message;
					if (failures.size() == 1)
						message = "Failed to load one image.";
					else
						message = "Failed to load " + failures.size() + " images.";
					if (requestedBuilder != null)
						message += "\nThe image type might not be supported by '" + requestedBuilder.getName() + "'";
					DisplayHelpers.showErrorMessage("Import images", message);
					project.removeAllImages(failures, true);
				}

				// Now save changes
				project.syncChanges();


=======
				
				List<String> items = new ArrayList<>(listView.getItems());

				updateMessage("Checking for compatible image readers...");
				
				// Limit the size of the thread pool
				// The previous use of a cached thread pool caused trouble when importing may large, non-pyramidal images
				var pool = Executors.newFixedThreadPool(PathPrefs.numCommandThreadsProperty().get(), ThreadTools.createThreadFactory("project-import", true));
//				var pool = Executors.newCachedThreadPool(ThreadTools.createThreadFactory("project-import", true));
				List<Future<List<ServerBuilder<BufferedImage>>>> results = new ArrayList<>();
				List<ProjectImageEntry<BufferedImage>> projectImages = new ArrayList<>();
				for (var item : items) {
					// Try to load items from a project if possible
					if (item.toLowerCase().endsWith(ProjectIO.DEFAULT_PROJECT_EXTENSION)) {
						try {
							var tempProject = ProjectIO.loadProject(GeneralTools.toURI(item), BufferedImage.class);
							projectImages.addAll(tempProject.getImageList());
						} catch (Exception e) {
							logger.error("Unable to add images from {} ({})", item, e.getLocalizedMessage());
						}
						continue;
					}
					results.add(pool.submit(() -> {
						try {
							UriImageSupport<BufferedImage> support;
							if (requestedBuilder == null)
								support = ImageServerProvider.getPreferredUriImageSupport(BufferedImage.class, item);
							else
								support = requestedBuilder.checkImageSupport(GeneralTools.toURI(item));
							if (support != null)
								return support.getBuilders();
						} catch (Exception e) {
							logger.error("Unable to add {} ({})", item, e.getLocalizedMessage());
						}
						return new ArrayList<ServerBuilder<BufferedImage>>();
					}));
				}
				
				List<ProjectImageEntry<BufferedImage>> failures = Collections.synchronizedList(new ArrayList<>());
				
				// If we have projects, try adding images from these first
				if (!projectImages.isEmpty()) {
					if (projectImages.size() == 1)
						updateMessage("Importing 1 image from existing projects");
					else
						updateMessage("Importing " + projectImages.size() + " images from existing projects");
					for (var temp : projectImages) {
						try {
							project.addDuplicate(temp, true);
						} catch (Exception e) {
							failures.add(temp);
						}
					}
				}
				
				// If we have 'standard' image paths, use these next
				List<ServerBuilder<BufferedImage>> builders = new ArrayList<>();
				for (var result : results) {
					try {
						builders.addAll(result.get());
					} catch (ExecutionException e) {
						logger.error("Execution exception importing image", e);
					}
				}
				
				long max = builders.size();
				if (!builders.isEmpty()) {
					if (max == 1)
						updateMessage("Adding 1 image to project");
					else
						updateMessage("Adding " + max + " images to project");
					
					// Add everything in order first
					List<ProjectImageEntry<BufferedImage>> entries = new ArrayList<>();
					for (var builder : builders) {
						if (rotation == null || rotation == Rotation.ROTATE_NONE)
							entries.add(project.addImage(builder));
						else
							entries.add(project.addImage(RotatedImageServer.getRotatedBuilder(builder, rotation)));
					}
					
					// Initialize (the slow bit)
					int n = builders.size();
					for (var entry : entries) {
						pool.submit(() -> {
							try {
								initializeEntry(entry, type, pyramidalize, importObjects);
							} catch (Exception e) {
								failures.add(entry);
								logger.warn("Exception adding " + entry, e);
							} finally {
								long i = counter.incrementAndGet();
								updateProgress(i, max);
								String name = entry.getImageName();
								if (name != null) {
									updateMessage("Added " + i + "/" + n + " - "+ name);
								}
							}
						});
					}
				}
				pool.shutdown();
				try {
					pool.awaitTermination(60, TimeUnit.MINUTES);
				} catch (Exception e) {
					logger.error("Exception waiting for project import to complete: " + e.getLocalizedMessage(), e);
				}

				if (!failures.isEmpty()) {
					String message;
					if (failures.size() == 1)
						message = "Failed to load one image.";
					else
						message = "Failed to load " + failures.size() + " images.";
					if (requestedBuilder != null)
						message += "\nThe image type might not be supported by '" + requestedBuilder.getName() + "'";
					Dialogs.showErrorMessage("Import images", message);
					
					var toRemove = failures.stream().filter(p -> project.getImageList().contains(p)).collect(Collectors.toList());
					project.removeAllImages(toRemove, true);
				}
				
				// Now save changes
				project.syncChanges();
				
				
>>>>>>> a0375632
//				builders.parallelStream().forEach(builder -> {
////				builders.parallelStream().forEach(builder -> {
//					try (var server =  builder.build()) {
//						var entry = addSingleImageToProject(project, server);
//						updateMessage("Added " + entry.getImageName());
//					} catch (Exception e) {
//						logger.warn("Exception adding " + builder, e);
//					} finally {
//						updateProgress(counter.incrementAndGet(), max);
//					}
//				});
<<<<<<< HEAD

=======
				
>>>>>>> a0375632
				updateProgress(max, max);
				return entries;
	         }
		};
		ProgressDialog progress = new ProgressDialog(worker);
		progress.setTitle("Project import");
		qupath.submitShortTask(worker);
		progress.showAndWait();
		try {
			project.syncChanges();
		} catch (IOException e1) {
<<<<<<< HEAD
			DisplayHelpers.showErrorMessage("Sync project", e1);
		}
		qupath.refreshProject();

=======
			Dialogs.showErrorMessage("Sync project", e1);
		}
		qupath.refreshProject();
		
>>>>>>> a0375632
		StringBuilder sb = new StringBuilder();
		if (!pathSucceeded.isEmpty()) {
			sb.append("Successfully imported " + pathSucceeded.size() + " paths:\n");
			for (String path : pathSucceeded)
				sb.append("\t" + path + "\n");
			sb.append("\n");
			qupath.refreshProject();
			ProjectBrowser.syncProject(qupath.getProject());
		}
		if (!pathFailed.isEmpty()) {
			sb.append("Unable to import " + pathFailed.size() + " paths:\n");
			for (String path : pathFailed)
				sb.append("\t" + path + "\n");
			sb.append("\n");

			TextArea textArea = new TextArea();
			textArea.setText(sb.toString());
			if (pathSucceeded.isEmpty())
<<<<<<< HEAD
				DisplayHelpers.showErrorMessage(commandName, textArea);
			else
				DisplayHelpers.showMessageDialog(commandName, textArea);
		}
		logger.info(sb.toString());
=======
				Dialogs.showErrorMessage(commandName, textArea);
			else
				Dialogs.showMessageDialog(commandName, textArea);
		}
		// TODO: Add failed and successful paths to pathFailed/pathSucceeded, so the line below prints something
		if (sb.length() > 0)
			logger.info(sb.toString());
>>>>>>> a0375632
		return entries;
	}
	
	
<<<<<<< HEAD

	static boolean loadFromFileChooser(final List<String> list) {
		List<File> files = QuPathGUI.getSharedDialogHelper().promptForMultipleFiles(commandName, null, null);
=======
	
	public static ProjectImageEntry<BufferedImage> addSingleImageToProject(Project<BufferedImage> project, ImageServer<BufferedImage> server, ImageType type) {
		try {
			var entry = project.addImage(server.getBuilder());
			initializeEntry(entry, type, false, false);
			return entry;
		} catch (Exception e) {
			return null;
		}
	}
	
	
	static boolean loadFromFileChooser(final List<String> list) {
		List<File> files = Dialogs.promptForMultipleFiles(commandName, null, null);
>>>>>>> a0375632
		if (files == null)
			return false;
		boolean changes = false;
		for (File fileNew : files) {
			if (list.contains(fileNew.getAbsolutePath())) {
				Dialogs.showErrorMessage(commandName, "List already contains " + fileNew.getName());
				continue;
			}
			list.add(fileNew.getAbsolutePath());
			changes = true;
		}
		return changes;
	}
	
	
	static boolean loadFromSingleURL(final List<String> list) {
<<<<<<< HEAD
		String path = QuPathGUI.getSharedDialogHelper().promptForFilePathOrURL("Choose image path", null, null, null);
=======
		String path = Dialogs.promptForFilePathOrURL("Choose image path", null, null, null);
>>>>>>> a0375632
		if (path == null)
			return false;
		if (list.contains(path)) {
			Dialogs.showErrorMessage(commandName, "List already contains " + path);
			return false;
		}
		list.add(path);
		return true;
	}
	

	static int loadFromTextFile(final List<String> list) {
<<<<<<< HEAD
		File file = QuPathGUI.getSharedDialogHelper().promptForFile(commandName, null, "Text file", new String[]{"txt", "csv"});
=======
		File file = Dialogs.promptForFile(commandName, null, "Text file", new String[]{"txt", "csv"});
>>>>>>> a0375632
		if (file == null)
			return 0;
		if (file.length() / 1024 / 1024 > 5) {
			Dialogs.showErrorMessage(commandName, String.format("%s is too large (%.2f MB) - \n"
					+ "please choose a text file containing only file paths or select another import option", file.getName(), file.length() / 1024.0 / 1024.0));
			return 0;
		}
		return loadFromTextFile(file, list);
	}
	
	
	static int loadFromTextFile(final File file, final List<String> list) {
		Scanner scanner = null;
		int changes = 0;
		try {
			scanner = new Scanner(file);
			while (scanner.hasNextLine()) {
				String s = scanner.nextLine().trim();
				if (isPossiblePath(s) && !list.contains(s)) {
					list.add(s);
					changes++;
				}
			}
		} catch (FileNotFoundException e) {
			Dialogs.showErrorMessage(commandName, "File " + file.getName() + " not found!");
			return 0;
		} finally {
			if (scanner != null)
				scanner.close();
		}
		return changes;
	}
	
	
	/**
	 * Load potential image paths into a list.
	 * 
	 * @param list
	 */
	static int loadFromClipboard(final List<String> list) {
		int changes = 0;
		List<File> clipboardFiles = Clipboard.getSystemClipboard().getFiles();
		if (clipboardFiles != null) {
			for (File f : clipboardFiles) {
				if (f.isFile() || !list.contains(f.getAbsolutePath())) {
					list.add(f.getAbsolutePath());
					changes++;
				}
			}
		}
		if (changes > 0)
			return changes;
		
		String clipboardString = Clipboard.getSystemClipboard().getString();
		List<String> possiblePaths = new ArrayList<>();
		if (clipboardString != null) {
			for (String s : GeneralTools.splitLines(clipboardString)) {
				if (isPossiblePath(s.trim()))
					possiblePaths.add(s.trim());
			}
		}
		if (possiblePaths.isEmpty()) {
			Dialogs.showErrorMessage(commandName, "Could not find any valid paths on the clipboard!");
			return 0;
		}
		possiblePaths.removeAll(list);
		list.addAll(possiblePaths);
		return possiblePaths.size();
	}

	static int loadFromServer(final List<String> list) {
		TextField filterTextField = new TextField();
		filterTextField.setPromptText("Search for slides");

		ListView<String> listView = new ListView<>();
		listView.setPrefSize(480, 480);

		TitledPane paneList = new TitledPane("External slides", listView);
		listView.getSelectionModel().setSelectionMode(SelectionMode.MULTIPLE);
		paneList.setCollapsible(false);

		BorderPane pane = new BorderPane();
		BorderPane.setMargin(filterTextField, new Insets(10));
		pane.setTop(filterTextField);
		pane.setCenter(paneList);

		Optional<JsonArray> rawData = RemoteOpenslide.getSlides();
		ObservableList<String> slides = FXCollections.observableArrayList();

		if (rawData.isPresent()) {
			rawData.get().forEach(slide -> {
				slides.add(slide.getAsString());
			});
		} else {
			slides.add("No external slides found");
		}

		FilteredList<String> filteredList = new FilteredList<>(slides, data -> true);
		filterTextField.textProperty().addListener(((observable, oldValue, newValue) -> {
			filteredList.setPredicate(data -> {
				if (newValue == null || newValue.isEmpty()) {
					return true;
				}

				String lowerCaseSearch = newValue.toLowerCase();
				return data.toLowerCase().contains(lowerCaseSearch);
			});
		}));

		listView.setItems(filteredList);

		Dialog<ButtonType> dialog = new Dialog<>();
		dialog.setTitle("Import images to project");
		ButtonType typeImport = new ButtonType("Import selected slides", ButtonData.OK_DONE);
		dialog.getDialogPane().setContent(pane);
		dialog.getDialogPane().getButtonTypes().addAll(ButtonType.CANCEL, typeImport);

		Optional<ButtonType> result = dialog.showAndWait();
		if (result.isEmpty() || result.get() != typeImport) {
			return 0;
		}

		// TODO: make /slides/ API return JSON objects, with UUID
		listView.getSelectionModel().getSelectedItems().forEach(item -> {
			list.add(RemoteOpenslide.getHost() + "/" + RemoteOpenslide.e(item));
		});

		return listView.getSelectionModel().getSelectedItems().size();
	}
	
	/**
	 * Checks is a path relates to an existing file, or a URI with a different scheme.
	 * @param path
	 * @return
	 */
	static boolean isPossiblePath(final String path) {
		try {
<<<<<<< HEAD
			var uri = GeneralTools.toURI(path);
=======
			var uri = GeneralTools.toEncodedURI(path);
>>>>>>> a0375632
			if ("file".equals(uri.getScheme()))
				return GeneralTools.toPath(uri).toFile().exists();
			return true;
		} catch (Exception e) {
			return false;
		}
<<<<<<< HEAD
=======
	}
	
	/**
	 * Add a single ImageServer to a project, without considering sub-images.
	 * <p>
	 * This includes an optional attempt to request a thumbnail; if this fails, the image will not be added.
	 * 
	 * @param entry the entry that should be initialized
	 * @param type the ImageType that should be set for each entry being added
	 * @param pyramidalizeSingleResolution if true, attempt to pyramidalize single-resolution image servers
	 * @param importObjects if true, read objects from the server - if available
	 * @return
	 * @throws Exception 
	 */
	static ProjectImageEntry<BufferedImage> initializeEntry(ProjectImageEntry<BufferedImage> entry, ImageType type, boolean pyramidalizeSingleResolution, boolean importObjects) throws Exception {
		try (ImageServer<BufferedImage> server = entry.getServerBuilder().build()) {
			var img = getThumbnailRGB(server, null);
			// Set the image name
			String name = ServerTools.getDisplayableImageName(server);
			entry.setImageName(name);
			// Write a thumbnail if we can
			entry.setThumbnail(img);
			
			// Pyramidalize this if we need to
			@SuppressWarnings("resource")
			ImageServer<BufferedImage> server2 = server;
			int minPyramidDimension = PathPrefs.minPyramidDimensionProperty().get();
			if (pyramidalizeSingleResolution && server.nResolutions() == 1 && Math.max(server.getWidth(), server.getHeight()) > minPyramidDimension) {
				var serverTemp = ImageServers.pyramidalize(server);
				if (serverTemp.nResolutions() > 1) {
					logger.debug("Auto-generating image pyramid for " + name);
					server2 = serverTemp;
				} else
					serverTemp.close();
			}
			
			// Initialize an ImageData object with a type, if required
			Collection<PathObject> pathObjects = importObjects && server2 instanceof PathObjectReader ? ((PathObjectReader)server2).readPathObjects() : Collections.emptyList();
			if (type != null || server != server2 || !pathObjects.isEmpty()) {
				var imageData = new ImageData<>(server2, type);
				if (!pathObjects.isEmpty())
					imageData.getHierarchy().addPathObjects(pathObjects);
				entry.saveImageData(imageData);
			}
			if (server != server2)
				server2.close();
		}
		return entry;
>>>>>>> a0375632
	}


	public static ProjectImageEntry<BufferedImage> addSingleImageToProject(Project<BufferedImage> project, ImageServer<BufferedImage> server, ImageType type) {
		try {
			var entry = project.addImage(server.getBuilder());
			initializeEntry(entry, type, false);
			return entry;
		} catch (Exception e) {
			return null;
		}
	}

	/**
	 * Add a single ImageServer to a project, without considering sub-images.
	 * <p>
	 * This includes an optional attempt to request a thumbnail; if this fails, the image will not be added.
	 *
	 * @param entry the entry that should be initialized
	 * @param type the ImageType that should be set for each entry being added
	 * @param pyramidizeSingleResolution if true, attempt to pyramidalize single-resolution image servers
	 * @return
	 * @throws Exception
	 */
	static ProjectImageEntry<BufferedImage> initializeEntry(ProjectImageEntry<BufferedImage> entry, ImageType type, boolean pyramidizeSingleResolution) throws Exception {
		try (ImageServer<BufferedImage> server = entry.getServerBuilder().build()) {
			var img = getThumbnailRGB(server, null);
			// Set the image name
			String name = ServerTools.getDisplayableImageName(server);
			entry.setImageName(name);
			// Write a thumbnail if we can
			entry.setThumbnail(img);

			// Pyramidalize this if we need to
			ImageServer<BufferedImage> server2 = server;
			int minPyramidDimension = PathPrefs.getMinPyramidDimension();
			if (pyramidizeSingleResolution && server.nResolutions() == 1 && Math.max(server.getWidth(), server.getHeight()) > minPyramidDimension) {
				var serverTemp = ImageServers.pyramidalize(server);
				if (serverTemp.nResolutions() > 1) {
					logger.debug("Auto-generating image pyramid for " + name);
					server2 = serverTemp;
				} else
					serverTemp.close();
			}

			// Initialize an ImageData object with a type, if required
			if (type != null || server != server2) {
				var imageData = new ImageData<>(server2, type);
				entry.saveImageData(imageData);
			}
			if (server != server2)
				server2.close();
		}
		return entry;
	}


//	/**
//	 * Add a single ImageServer to a project, without considering sub-images.
//	 * <p>
//	 * This includes an optional attempt to request a thumbnail; if this fails, the image will not be added.
//	 *
//	 * @param project the project to which the entry should be added
//	 * @param server the server to add
//	 * @param type the ImageType that should be set for each entry being added
//	 * @return
//	 */
//	public static ProjectImageEntry<BufferedImage> addSingleImageToProject(Project<BufferedImage> project, ImageServer<BufferedImage> server, ImageType type) {
//		ProjectImageEntry<BufferedImage> entry = null;
//		try {
//			var img = getThumbnailRGB(server, null);
//			entry = project.addImage(server);
//			if (entry != null) {
//				// Write a thumbnail if we can
//				entry.setThumbnail(img);
//				// Initialize an ImageData object with a type, if required
//				if (type != null) {
//					var imageData = new ImageData<>(server, type);
//					entry.saveImageData(imageData);
//				}
//			}
//		} catch (IOException e) {
//			logger.warn("Error attempting to add " + server, e);
//		}
//		return entry;
//	}


	public static BufferedImage getThumbnailRGB(ImageServer<BufferedImage> server, ImageDisplay imageDisplay) throws IOException {
		var img2 = server.getDefaultThumbnail(server.nZSlices()/2, 0);
		// Try to write RGB images directly
		boolean success = false;
		if (imageDisplay == null && (server.isRGB() || img2.getType() == BufferedImage.TYPE_BYTE_GRAY)) {
			return resizeForThumbnail(img2);
		}
		if (!success) {
			// Try with display transforms
			if (imageDisplay == null) {
				// By wrapping the thumbnail, we avoid slow z-stack/time series requests & determine brightness & contrast just from one plane
				var wrappedServer = new WrappedBufferedImageServer("Dummy", img2, server.getMetadata().getChannels());
				imageDisplay = new ImageDisplay(new ImageData<>(wrappedServer));
//				imageDisplay = new ImageDisplay(new ImageData<>(server));
			}
			for (ChannelDisplayInfo info : imageDisplay.selectedChannels()) {
				imageDisplay.autoSetDisplayRange(info);
			}
			img2 = imageDisplay.applyTransforms(img2, null);
			return resizeForThumbnail(img2);
		}
		return img2;
	}

	private static int thumbnailWidth = 1000;
	private static int thumbnailHeight = 600;


	/**
	 * Resize an image so that its dimensions fit inside thumbnailWidth x thumbnailHeight.
	 *
	 * Note: this assumes the image can be drawn to a Graphics object.
	 *
	 * @param imgThumbnail
	 * @return
	 */
	static BufferedImage resizeForThumbnail(BufferedImage imgThumbnail) {
		double scale = Math.min((double)thumbnailWidth / imgThumbnail.getWidth(), (double)thumbnailHeight / imgThumbnail.getHeight());
		if (scale > 1)
			return imgThumbnail;
		BufferedImage imgThumbnail2 = new BufferedImage((int)(imgThumbnail.getWidth() * scale), (int)(imgThumbnail.getHeight() * scale), imgThumbnail.getType());
		Graphics2D g2d = imgThumbnail2.createGraphics();
		g2d.setRenderingHint(RenderingHints.KEY_INTERPOLATION, RenderingHints.VALUE_INTERPOLATION_BILINEAR);
		g2d.drawImage(imgThumbnail, 0, 0, imgThumbnail2.getWidth(), imgThumbnail2.getHeight(), null);
		g2d.dispose();
		return imgThumbnail2;
	}


	
//	/**
//	 * Add a single ImageServer to a project, without considering sub-images.
//	 * <p>
//	 * This includes an optional attempt to request a thumbnail; if this fails, the image will not be added.
//	 * 
//	 * @param project the project to which the entry should be added
//	 * @param server the server to add
//	 * @param type the ImageType that should be set for each entry being added
//	 * @return
//	 */
//	public static ProjectImageEntry<BufferedImage> addSingleImageToProject(Project<BufferedImage> project, ImageServer<BufferedImage> server, ImageType type) {
//		ProjectImageEntry<BufferedImage> entry = null;
//		try {
//			var img = getThumbnailRGB(server, null);
//			entry = project.addImage(server);
//			if (entry != null) {
//				// Write a thumbnail if we can
//				entry.setThumbnail(img);
//				// Initialize an ImageData object with a type, if required
//				if (type != null) {
//					var imageData = new ImageData<>(server, type);
//					entry.saveImageData(imageData);
//				}
//			}
//		} catch (IOException e) {
//			logger.warn("Error attempting to add " + server, e);
//		}
//		return entry;
//	}
	
	
	public static BufferedImage getThumbnailRGB(ImageServer<BufferedImage> server, ImageDisplay imageDisplay) throws IOException {
		var img2 = server.getDefaultThumbnail(server.nZSlices()/2, 0);
		// Try to write RGB images directly
		boolean success = false;
		if (imageDisplay == null && (server.isRGB() || img2.getType() == BufferedImage.TYPE_BYTE_GRAY)) {
			return resizeForThumbnail(img2);
		}
		if (!success) {
			// Try with display transforms
			if (imageDisplay == null) {
				// By wrapping the thumbnail, we avoid slow z-stack/time series requests & determine brightness & contrast just from one plane
				var wrappedServer = new WrappedBufferedImageServer("Dummy", img2, server.getMetadata().getChannels());
				imageDisplay = new ImageDisplay(new ImageData<>(wrappedServer));
//				imageDisplay = new ImageDisplay(new ImageData<>(server));
			}
			for (ChannelDisplayInfo info : imageDisplay.selectedChannels()) {
				imageDisplay.autoSetDisplayRange(info);
			}
			img2 = imageDisplay.applyTransforms(img2, null);
			return resizeForThumbnail(img2);
		}
		return img2;
	}
	
	private static int thumbnailWidth = 1000;
	private static int thumbnailHeight = 600;

	
	/**
	 * Resize an image so that its dimensions fit inside thumbnailWidth x thumbnailHeight.
	 * 
	 * Note: this assumes the image can be drawn to a Graphics object.
	 * 
	 * @param imgThumbnail
	 * @return
	 */
	static BufferedImage resizeForThumbnail(BufferedImage imgThumbnail) {
		double scale = Math.min((double)thumbnailWidth / imgThumbnail.getWidth(), (double)thumbnailHeight / imgThumbnail.getHeight());
		if (scale > 1)
			return imgThumbnail;
		BufferedImage imgThumbnail2 = new BufferedImage((int)(imgThumbnail.getWidth() * scale), (int)(imgThumbnail.getHeight() * scale), imgThumbnail.getType());
		Graphics2D g2d = imgThumbnail2.createGraphics();
		g2d.setRenderingHint(RenderingHints.KEY_INTERPOLATION, RenderingHints.VALUE_INTERPOLATION_BILINEAR);
		g2d.drawImage(imgThumbnail, 0, 0, imgThumbnail2.getWidth(), imgThumbnail2.getHeight(), null);
		g2d.dispose();
		return imgThumbnail2;
	}
	
	
	
}<|MERGE_RESOLUTION|>--- conflicted
+++ resolved
@@ -16,7 +16,7 @@
  * MERCHANTABILITY or FITNESS FOR A PARTICULAR PURPOSE.  See the
  * GNU General Public License for more details.
  * 
- * You should have received a copy of the GNU General Public License 
+ * You should have received a copy of the GNU General Public License
  * along with QuPath.  If not, see <https://www.gnu.org/licenses/>.
  * #L%
  */
@@ -29,9 +29,6 @@
 import java.io.File;
 import java.io.FileNotFoundException;
 import java.io.IOException;
-<<<<<<< HEAD
-import java.util.*;
-=======
 import java.util.ArrayList;
 import java.util.Collection;
 import java.util.Collections;
@@ -42,7 +39,6 @@
 import java.util.concurrent.Executors;
 import java.util.concurrent.Future;
 import java.util.concurrent.TimeUnit;
->>>>>>> a0375632
 import java.util.concurrent.atomic.AtomicLong;
 import java.util.stream.Collectors;
 
@@ -58,9 +54,6 @@
 import javafx.beans.property.BooleanProperty;
 import javafx.concurrent.Task;
 import javafx.geometry.Insets;
-<<<<<<< HEAD
-import javafx.scene.control.ButtonBar.ButtonData;
-=======
 import javafx.scene.control.Button;
 import javafx.scene.control.ButtonBar.ButtonData;
 import javafx.scene.control.ButtonType;
@@ -73,7 +66,6 @@
 import javafx.scene.control.ScrollPane;
 import javafx.scene.control.TextArea;
 import javafx.scene.control.TitledPane;
->>>>>>> a0375632
 import javafx.scene.input.Clipboard;
 import javafx.scene.input.Dragboard;
 import javafx.scene.input.TransferMode;
@@ -81,20 +73,7 @@
 import javafx.scene.layout.GridPane;
 import javafx.scene.layout.Priority;
 import qupath.lib.common.GeneralTools;
-<<<<<<< HEAD
 import qupath.lib.common.RemoteOpenslide;
-import qupath.lib.display.ChannelDisplayInfo;
-import qupath.lib.display.ImageDisplay;
-import qupath.lib.gui.QuPathGUI;
-import qupath.lib.gui.commands.interfaces.PathCommand;
-import qupath.lib.gui.helpers.DisplayHelpers;
-import qupath.lib.gui.helpers.PaneToolsFX;
-import qupath.lib.gui.panels.ProjectBrowser;
-import qupath.lib.gui.prefs.PathPrefs;
-import qupath.lib.images.ImageData;
-import qupath.lib.images.ImageData.ImageType;
-import qupath.lib.images.servers.WrappedBufferedImageServer;
-=======
 import qupath.lib.common.ThreadTools;
 import qupath.lib.display.ChannelDisplayInfo;
 import qupath.lib.display.ImageDisplay;
@@ -108,7 +87,6 @@
 import qupath.lib.images.servers.WrappedBufferedImageServer;
 import qupath.lib.objects.PathObject;
 import qupath.lib.objects.PathObjectReader;
->>>>>>> a0375632
 import qupath.lib.images.servers.ImageServer;
 import qupath.lib.images.servers.ImageServerBuilder;
 import qupath.lib.images.servers.ImageServerBuilder.ServerBuilder;
@@ -119,10 +97,7 @@
 import qupath.lib.images.servers.RotatedImageServer.Rotation;
 import qupath.lib.images.servers.ServerTools;
 import qupath.lib.projects.Project;
-<<<<<<< HEAD
-=======
 import qupath.lib.projects.ProjectIO;
->>>>>>> a0375632
 import qupath.lib.projects.ProjectImageEntry;
 
 /**
@@ -133,43 +108,26 @@
 class ProjectImportImagesCommand {
 	
 	private final static Logger logger = LoggerFactory.getLogger(ProjectImportImagesCommand.class);
-		
+
 	private final static String commandName = "Import images";
-	
+
 	private final static BooleanProperty pyramidalizeProperty = PathPrefs.createPersistentPreference("projectImportPyramidalize", true);
 	private final static BooleanProperty importObjectsProperty = PathPrefs.createPersistentPreference("projectImportObjects", false);
 
 	
-<<<<<<< HEAD
-	@Override
-	public void run() {
-		promptToImportImages(qupath);
-	}
-
-	public static List<ProjectImageEntry<BufferedImage>> promptToImportImages(QuPathGUI qupath, String... defaultPaths) {
-		if (qupath.getProject() == null) {
-			DisplayHelpers.showErrorMessage(commandName, "No project open!");
-=======
 	public static List<ProjectImageEntry<BufferedImage>> promptToImportImages(QuPathGUI qupath, String... defaultPaths) {
 		var project = qupath.getProject();
 		if (project == null) {
 			Dialogs.showNoProjectError(commandName);
->>>>>>> a0375632
 			return Collections.emptyList();
 		}
 		
 		ListView<String> listView = new ListView<>();
-<<<<<<< HEAD
-		listView.setPrefSize(480, 480);
-		listView.getItems().addAll(defaultPaths);
-
-=======
 		listView.setPrefWidth(480);
 		listView.setMinHeight(100);
 		listView.getItems().addAll(defaultPaths);
 		listView.setPlaceholder(new Label("Drag & drop image or project files for import, \nor choose from the options below"));
 		
->>>>>>> a0375632
 		Button btnFile = new Button("Choose files");
 		btnFile.setOnAction(e -> loadFromFileChooser(listView.getItems()));
 
@@ -184,17 +142,13 @@
 
 		Button btnExternalSlide = new Button("External slide");
 		btnExternalSlide.setOnAction(e -> loadFromServer(listView.getItems()));
-		
+
 		TitledPane paneList = new TitledPane("Image paths", listView);
 		paneList.setCollapsible(false);
 		
 
 		BorderPane paneImages = new BorderPane();
-<<<<<<< HEAD
-
-=======
-		
->>>>>>> a0375632
+
 		class BuilderListCell extends ListCell<ImageServerBuilder<BufferedImage>> {
 			@Override
 			protected void updateItem(ImageServerBuilder<BufferedImage> item, boolean empty) {
@@ -209,11 +163,7 @@
 	             }
 	         }
 		}
-<<<<<<< HEAD
-
-=======
-		
->>>>>>> a0375632
+
 		ComboBox<ImageServerBuilder<BufferedImage>> comboBuilder = new ComboBox<>();
 		comboBuilder.setCellFactory(p -> new BuilderListCell());
 		comboBuilder.setButtonCell(new BuilderListCell());
@@ -224,80 +174,47 @@
 		comboBuilder.getSelectionModel().selectFirst();
 		Label labelBuilder = new Label("Image provider");
 		labelBuilder.setLabelFor(comboBuilder);
-<<<<<<< HEAD
-
-=======
 		labelBuilder.setMinWidth(Label.USE_PREF_SIZE);
-		
->>>>>>> a0375632
+
 		ComboBox<ImageType> comboType = new ComboBox<>();
 		comboType.getItems().setAll(ImageType.values());
 		Label labelType = new Label("Set image type");
 		labelType.setLabelFor(comboType);
-<<<<<<< HEAD
-
-=======
 		labelType.setMinWidth(Label.USE_PREF_SIZE);
-				
->>>>>>> a0375632
+
 		ComboBox<Rotation> comboRotate = new ComboBox<>();
 		comboRotate.getItems().setAll(Rotation.values());
 		Label labelRotate = new Label("Rotate image");
 		labelRotate.setLabelFor(comboRotate);
-<<<<<<< HEAD
-
-		CheckBox cbPyramidize = new CheckBox("Auto-generate pyramids");
-		cbPyramidize.setSelected(true);
-
-		PaneToolsFX.setMaxWidth(Double.MAX_VALUE, comboBuilder, comboType, comboRotate, cbPyramidize);
-		PaneToolsFX.setFillWidth(Boolean.TRUE, comboBuilder, comboType, comboRotate, cbPyramidize);
-		PaneToolsFX.setHGrowPriority(Priority.ALWAYS, comboBuilder, comboType, comboRotate, cbPyramidize);
-
-=======
 		labelRotate.setMinWidth(Label.USE_PREF_SIZE);
-		
+
 		CheckBox cbPyramidalize = new CheckBox("Auto-generate pyramids");
 		cbPyramidalize.setSelected(pyramidalizeProperty.get());
-		
+
 		CheckBox cbImportObjects = new CheckBox("Import objects");
 		cbImportObjects.setSelected(importObjectsProperty.get());
 
 		PaneTools.setMaxWidth(Double.MAX_VALUE, comboBuilder, comboType, comboRotate, cbPyramidalize, cbImportObjects);
 		PaneTools.setFillWidth(Boolean.TRUE, comboBuilder, comboType, comboRotate, cbPyramidalize, cbImportObjects);
 		PaneTools.setHGrowPriority(Priority.ALWAYS, comboBuilder, comboType, comboRotate, cbPyramidalize, cbImportObjects);
-		
->>>>>>> a0375632
+
 		GridPane paneType = new GridPane();
 		paneType.setPadding(new Insets(5));
 		paneType.setHgap(5);
 		paneType.setVgap(5);
 		int row = 0;
-<<<<<<< HEAD
-		PaneToolsFX.addGridRow(paneType, row++, 0, "Specify the library used to open images", labelBuilder, comboBuilder);
-		PaneToolsFX.addGridRow(paneType, row++, 0, "Specify the default image type for all images being imported (required for analysis, can be changed later under the 'Image' tab)", labelType, comboType);
-		PaneToolsFX.addGridRow(paneType, row++, 0, "Optionally rotate images on import", labelRotate, comboRotate);
-		PaneToolsFX.addGridRow(paneType, row++, 0, "Dynamically create image pyramids for large, single-resolution images", cbPyramidize, cbPyramidize);
-
-		paneImages.setCenter(paneList);
-		paneImages.setBottom(paneType);
-
-//		TilePane paneButtons = new TilePane();
-//		paneButtons.getChildren().addAll(btnFile, btnURL, btnClipboard, btnFileList);
-		GridPane paneButtons = PaneToolsFX.createColumnGridControls(btnFile, btnURL, btnClipboard, btnFileList, btnExternalSlide);
-=======
 		PaneTools.addGridRow(paneType, row++, 0, "Specify the library used to open images", labelBuilder, comboBuilder);
 		PaneTools.addGridRow(paneType, row++, 0, "Specify the default image type for all images being imported (required for analysis, can be changed later under the 'Image' tab)", labelType, comboType);
 		PaneTools.addGridRow(paneType, row++, 0, "Optionally rotate images on import", labelRotate, comboRotate);
 		PaneTools.addGridRow(paneType, row++, 0, "Dynamically create image pyramids for large, single-resolution images", cbPyramidalize, cbPyramidalize);
 		PaneTools.addGridRow(paneType, row++, 0, "Read and import objects (e.g. annotations) from the image file, if possible", cbImportObjects, cbImportObjects);
-		
+
 		paneImages.setCenter(paneList);
 		paneImages.setBottom(paneType);
-		
+
 //		TilePane paneButtons = new TilePane();
 //		paneButtons.getChildren().addAll(btnFile, btnURL, btnClipboard, btnFileList);
-		GridPane paneButtons = PaneTools.createColumnGridControls(btnFile, btnURL, btnClipboard, btnFileList);
->>>>>>> a0375632
+		GridPane paneButtons = PaneTools.createColumnGridControls(btnFile, btnURL, btnClipboard, btnFileList, btnExternalSlide);
 		paneButtons.setHgap(5);
 		paneButtons.setPadding(new Insets(5));
 		
@@ -330,9 +247,9 @@
 			e.setDropCompleted(true);
 			e.consume();
         });
-		
-		
-		
+
+
+
 		Dialog<ButtonType> dialog = new Dialog<>();
 		dialog.setResizable(true);
 		dialog.setTitle("Import images to project");
@@ -356,110 +273,28 @@
 //			else
 //				pathFailed.add(path);
 //		}
-				
+
 		ImageType type = comboType.getValue();
 		Rotation rotation = comboRotate.getValue();
 		boolean pyramidalize = cbPyramidalize.isSelected();
 		boolean importObjects = cbImportObjects.isSelected();
 		pyramidalizeProperty.set(pyramidalize);
 		importObjectsProperty.set(importObjects);
-		
-<<<<<<< HEAD
-		ImageType type = comboType.getValue();
-		Rotation rotation = comboRotate.getValue();
-		boolean pyramidize = cbPyramidize.isSelected();
 
 		ImageServerBuilder<BufferedImage> requestedBuilder = comboBuilder.getSelectionModel().getSelectedItem();
 
 		List<String> pathSucceeded = new ArrayList<>();
 		List<String> pathFailed = new ArrayList<>();
-		var project = qupath.getProject();
-=======
-		ImageServerBuilder<BufferedImage> requestedBuilder = comboBuilder.getSelectionModel().getSelectedItem();
-		
-		List<String> pathSucceeded = new ArrayList<>();
-		List<String> pathFailed = new ArrayList<>();
->>>>>>> a0375632
 		List<ProjectImageEntry<BufferedImage>> entries = new ArrayList<>();
 		Task<Collection<ProjectImageEntry<BufferedImage>>> worker = new Task<>() {
 			@Override
 			protected Collection<ProjectImageEntry<BufferedImage>> call() throws Exception {
 				AtomicLong counter = new AtomicLong(0L);
-<<<<<<< HEAD
-
-				// TODO: The parallel stream is bringing nothing here... refactor to return entries then add, or else add then sort later
-				updateMessage("Identifying images...");
-
-				// Get all the relevant builders
-				List<ServerBuilder<BufferedImage>> builders = listView.getItems().parallelStream().map(p -> {
-					try {
-						UriImageSupport<BufferedImage> support;
-						if (requestedBuilder == null)
-							support = ImageServerProvider.getPreferredUriImageSupport(BufferedImage.class, p);
-						else
-							support = requestedBuilder.checkImageSupport(GeneralTools.toURI(p));
-						if (support != null)
-							return support.getBuilders();
-					} catch (Exception e) {
-						logger.error("Unable to add {} ({})", p, e.getLocalizedMessage());
-					}
-					return new ArrayList<ServerBuilder<BufferedImage>>();
-				}).flatMap(List::stream).collect(Collectors.toList());
-
-				long max = builders.size();
-
-				updateMessage("Adding " + max + " images to project");
-
-				// Add everything in order first
-				List<ProjectImageEntry<BufferedImage>> entries = new ArrayList<>();
-				for (var builder : builders) {
-					if (rotation == null || rotation == Rotation.ROTATE_NONE)
-						entries.add(project.addImage(builder));
-					else
-						entries.add(project.addImage(RotatedImageServer.getRotatedBuilder(builder, rotation)));
-				}
-
-				// Initialize (the slow bit)
-				int n = builders.size();
-				List<ProjectImageEntry<BufferedImage>> failures = Collections.synchronizedList(new ArrayList<>());
-				entries.parallelStream().forEach(entry -> {
-					try {
-						initializeEntry(entry, type, pyramidize);
-					} catch (Exception e) {
-						failures.add(entry);
-						logger.warn("Exception adding " + entry, e);
-					} finally {
-						long i = counter.incrementAndGet();
-						updateProgress(i, max);
-						String name = entry.getImageName();
-						if (name != null) {
-							updateMessage("Added " + i + "/" + n + " - "+ name);
-						}
-					}
-				});
-
-				if (!failures.isEmpty()) {
-					String message;
-					if (failures.size() == 1)
-						message = "Failed to load one image.";
-					else
-						message = "Failed to load " + failures.size() + " images.";
-					if (requestedBuilder != null)
-						message += "\nThe image type might not be supported by '" + requestedBuilder.getName() + "'";
-					DisplayHelpers.showErrorMessage("Import images", message);
-					project.removeAllImages(failures, true);
-				}
-
-				// Now save changes
-				project.syncChanges();
-
-
-=======
-				
+
 				List<String> items = new ArrayList<>(listView.getItems());
 
 				updateMessage("Checking for compatible image readers...");
-				
+
 				// Limit the size of the thread pool
 				// The previous use of a cached thread pool caused trouble when importing may large, non-pyramidal images
 				var pool = Executors.newFixedThreadPool(PathPrefs.numCommandThreadsProperty().get(), ThreadTools.createThreadFactory("project-import", true));
@@ -492,9 +327,9 @@
 						return new ArrayList<ServerBuilder<BufferedImage>>();
 					}));
 				}
-				
+
 				List<ProjectImageEntry<BufferedImage>> failures = Collections.synchronizedList(new ArrayList<>());
-				
+
 				// If we have projects, try adding images from these first
 				if (!projectImages.isEmpty()) {
 					if (projectImages.size() == 1)
@@ -509,7 +344,7 @@
 						}
 					}
 				}
-				
+
 				// If we have 'standard' image paths, use these next
 				List<ServerBuilder<BufferedImage>> builders = new ArrayList<>();
 				for (var result : results) {
@@ -519,14 +354,14 @@
 						logger.error("Execution exception importing image", e);
 					}
 				}
-				
+
 				long max = builders.size();
 				if (!builders.isEmpty()) {
 					if (max == 1)
 						updateMessage("Adding 1 image to project");
 					else
 						updateMessage("Adding " + max + " images to project");
-					
+
 					// Add everything in order first
 					List<ProjectImageEntry<BufferedImage>> entries = new ArrayList<>();
 					for (var builder : builders) {
@@ -535,7 +370,7 @@
 						else
 							entries.add(project.addImage(RotatedImageServer.getRotatedBuilder(builder, rotation)));
 					}
-					
+
 					// Initialize (the slow bit)
 					int n = builders.size();
 					for (var entry : entries) {
@@ -572,16 +407,15 @@
 					if (requestedBuilder != null)
 						message += "\nThe image type might not be supported by '" + requestedBuilder.getName() + "'";
 					Dialogs.showErrorMessage("Import images", message);
-					
+
 					var toRemove = failures.stream().filter(p -> project.getImageList().contains(p)).collect(Collectors.toList());
 					project.removeAllImages(toRemove, true);
 				}
-				
+
 				// Now save changes
 				project.syncChanges();
-				
-				
->>>>>>> a0375632
+
+
 //				builders.parallelStream().forEach(builder -> {
 ////				builders.parallelStream().forEach(builder -> {
 //					try (var server =  builder.build()) {
@@ -593,11 +427,7 @@
 //						updateProgress(counter.incrementAndGet(), max);
 //					}
 //				});
-<<<<<<< HEAD
-
-=======
-				
->>>>>>> a0375632
+
 				updateProgress(max, max);
 				return entries;
 	         }
@@ -609,17 +439,10 @@
 		try {
 			project.syncChanges();
 		} catch (IOException e1) {
-<<<<<<< HEAD
-			DisplayHelpers.showErrorMessage("Sync project", e1);
+			Dialogs.showErrorMessage("Sync project", e1);
 		}
 		qupath.refreshProject();
 
-=======
-			Dialogs.showErrorMessage("Sync project", e1);
-		}
-		qupath.refreshProject();
-		
->>>>>>> a0375632
 		StringBuilder sb = new StringBuilder();
 		if (!pathSucceeded.isEmpty()) {
 			sb.append("Successfully imported " + pathSucceeded.size() + " paths:\n");
@@ -638,13 +461,6 @@
 			TextArea textArea = new TextArea();
 			textArea.setText(sb.toString());
 			if (pathSucceeded.isEmpty())
-<<<<<<< HEAD
-				DisplayHelpers.showErrorMessage(commandName, textArea);
-			else
-				DisplayHelpers.showMessageDialog(commandName, textArea);
-		}
-		logger.info(sb.toString());
-=======
 				Dialogs.showErrorMessage(commandName, textArea);
 			else
 				Dialogs.showMessageDialog(commandName, textArea);
@@ -652,17 +468,11 @@
 		// TODO: Add failed and successful paths to pathFailed/pathSucceeded, so the line below prints something
 		if (sb.length() > 0)
 			logger.info(sb.toString());
->>>>>>> a0375632
 		return entries;
 	}
-	
-	
-<<<<<<< HEAD
-
-	static boolean loadFromFileChooser(final List<String> list) {
-		List<File> files = QuPathGUI.getSharedDialogHelper().promptForMultipleFiles(commandName, null, null);
-=======
-	
+
+
+
 	public static ProjectImageEntry<BufferedImage> addSingleImageToProject(Project<BufferedImage> project, ImageServer<BufferedImage> server, ImageType type) {
 		try {
 			var entry = project.addImage(server.getBuilder());
@@ -676,7 +486,6 @@
 	
 	static boolean loadFromFileChooser(final List<String> list) {
 		List<File> files = Dialogs.promptForMultipleFiles(commandName, null, null);
->>>>>>> a0375632
 		if (files == null)
 			return false;
 		boolean changes = false;
@@ -693,11 +502,7 @@
 	
 	
 	static boolean loadFromSingleURL(final List<String> list) {
-<<<<<<< HEAD
-		String path = QuPathGUI.getSharedDialogHelper().promptForFilePathOrURL("Choose image path", null, null, null);
-=======
 		String path = Dialogs.promptForFilePathOrURL("Choose image path", null, null, null);
->>>>>>> a0375632
 		if (path == null)
 			return false;
 		if (list.contains(path)) {
@@ -710,11 +515,7 @@
 	
 
 	static int loadFromTextFile(final List<String> list) {
-<<<<<<< HEAD
-		File file = QuPathGUI.getSharedDialogHelper().promptForFile(commandName, null, "Text file", new String[]{"txt", "csv"});
-=======
 		File file = Dialogs.promptForFile(commandName, null, "Text file", new String[]{"txt", "csv"});
->>>>>>> a0375632
 		if (file == null)
 			return 0;
 		if (file.length() / 1024 / 1024 > 5) {
@@ -784,6 +585,12 @@
 		list.addAll(possiblePaths);
 		return possiblePaths.size();
 	}
+	
+	/**
+	 * Checks is a path relates to an existing file, or a URI with a different scheme.
+	 * @param list
+	 * @return
+	 */
 
 	static int loadFromServer(final List<String> list) {
 		TextField filterTextField = new TextField();
@@ -844,7 +651,7 @@
 
 		return listView.getSelectionModel().getSelectedItems().size();
 	}
-	
+
 	/**
 	 * Checks is a path relates to an existing file, or a URI with a different scheme.
 	 * @param path
@@ -852,32 +659,26 @@
 	 */
 	static boolean isPossiblePath(final String path) {
 		try {
-<<<<<<< HEAD
-			var uri = GeneralTools.toURI(path);
-=======
 			var uri = GeneralTools.toEncodedURI(path);
->>>>>>> a0375632
 			if ("file".equals(uri.getScheme()))
 				return GeneralTools.toPath(uri).toFile().exists();
 			return true;
 		} catch (Exception e) {
 			return false;
 		}
-<<<<<<< HEAD
-=======
-	}
-	
+	}
+
 	/**
 	 * Add a single ImageServer to a project, without considering sub-images.
 	 * <p>
 	 * This includes an optional attempt to request a thumbnail; if this fails, the image will not be added.
-	 * 
+	 *
 	 * @param entry the entry that should be initialized
 	 * @param type the ImageType that should be set for each entry being added
 	 * @param pyramidalizeSingleResolution if true, attempt to pyramidalize single-resolution image servers
 	 * @param importObjects if true, read objects from the server - if available
 	 * @return
-	 * @throws Exception 
+	 * @throws Exception
 	 */
 	static ProjectImageEntry<BufferedImage> initializeEntry(ProjectImageEntry<BufferedImage> entry, ImageType type, boolean pyramidalizeSingleResolution, boolean importObjects) throws Exception {
 		try (ImageServer<BufferedImage> server = entry.getServerBuilder().build()) {
@@ -887,7 +688,7 @@
 			entry.setImageName(name);
 			// Write a thumbnail if we can
 			entry.setThumbnail(img);
-			
+
 			// Pyramidalize this if we need to
 			@SuppressWarnings("resource")
 			ImageServer<BufferedImage> server2 = server;
@@ -900,68 +701,13 @@
 				} else
 					serverTemp.close();
 			}
-			
+
 			// Initialize an ImageData object with a type, if required
 			Collection<PathObject> pathObjects = importObjects && server2 instanceof PathObjectReader ? ((PathObjectReader)server2).readPathObjects() : Collections.emptyList();
 			if (type != null || server != server2 || !pathObjects.isEmpty()) {
 				var imageData = new ImageData<>(server2, type);
 				if (!pathObjects.isEmpty())
 					imageData.getHierarchy().addPathObjects(pathObjects);
-				entry.saveImageData(imageData);
-			}
-			if (server != server2)
-				server2.close();
-		}
-		return entry;
->>>>>>> a0375632
-	}
-
-
-	public static ProjectImageEntry<BufferedImage> addSingleImageToProject(Project<BufferedImage> project, ImageServer<BufferedImage> server, ImageType type) {
-		try {
-			var entry = project.addImage(server.getBuilder());
-			initializeEntry(entry, type, false);
-			return entry;
-		} catch (Exception e) {
-			return null;
-		}
-	}
-
-	/**
-	 * Add a single ImageServer to a project, without considering sub-images.
-	 * <p>
-	 * This includes an optional attempt to request a thumbnail; if this fails, the image will not be added.
-	 *
-	 * @param entry the entry that should be initialized
-	 * @param type the ImageType that should be set for each entry being added
-	 * @param pyramidizeSingleResolution if true, attempt to pyramidalize single-resolution image servers
-	 * @return
-	 * @throws Exception
-	 */
-	static ProjectImageEntry<BufferedImage> initializeEntry(ProjectImageEntry<BufferedImage> entry, ImageType type, boolean pyramidizeSingleResolution) throws Exception {
-		try (ImageServer<BufferedImage> server = entry.getServerBuilder().build()) {
-			var img = getThumbnailRGB(server, null);
-			// Set the image name
-			String name = ServerTools.getDisplayableImageName(server);
-			entry.setImageName(name);
-			// Write a thumbnail if we can
-			entry.setThumbnail(img);
-
-			// Pyramidalize this if we need to
-			ImageServer<BufferedImage> server2 = server;
-			int minPyramidDimension = PathPrefs.getMinPyramidDimension();
-			if (pyramidizeSingleResolution && server.nResolutions() == 1 && Math.max(server.getWidth(), server.getHeight()) > minPyramidDimension) {
-				var serverTemp = ImageServers.pyramidalize(server);
-				if (serverTemp.nResolutions() > 1) {
-					logger.debug("Auto-generating image pyramid for " + name);
-					server2 = serverTemp;
-				} else
-					serverTemp.close();
-			}
-
-			// Initialize an ImageData object with a type, if required
-			if (type != null || server != server2) {
-				var imageData = new ImageData<>(server2, type);
 				entry.saveImageData(imageData);
 			}
 			if (server != server2)
@@ -1050,87 +796,6 @@
 		return imgThumbnail2;
 	}
 
-
-	
-//	/**
-//	 * Add a single ImageServer to a project, without considering sub-images.
-//	 * <p>
-//	 * This includes an optional attempt to request a thumbnail; if this fails, the image will not be added.
-//	 * 
-//	 * @param project the project to which the entry should be added
-//	 * @param server the server to add
-//	 * @param type the ImageType that should be set for each entry being added
-//	 * @return
-//	 */
-//	public static ProjectImageEntry<BufferedImage> addSingleImageToProject(Project<BufferedImage> project, ImageServer<BufferedImage> server, ImageType type) {
-//		ProjectImageEntry<BufferedImage> entry = null;
-//		try {
-//			var img = getThumbnailRGB(server, null);
-//			entry = project.addImage(server);
-//			if (entry != null) {
-//				// Write a thumbnail if we can
-//				entry.setThumbnail(img);
-//				// Initialize an ImageData object with a type, if required
-//				if (type != null) {
-//					var imageData = new ImageData<>(server, type);
-//					entry.saveImageData(imageData);
-//				}
-//			}
-//		} catch (IOException e) {
-//			logger.warn("Error attempting to add " + server, e);
-//		}
-//		return entry;
-//	}
-	
-	
-	public static BufferedImage getThumbnailRGB(ImageServer<BufferedImage> server, ImageDisplay imageDisplay) throws IOException {
-		var img2 = server.getDefaultThumbnail(server.nZSlices()/2, 0);
-		// Try to write RGB images directly
-		boolean success = false;
-		if (imageDisplay == null && (server.isRGB() || img2.getType() == BufferedImage.TYPE_BYTE_GRAY)) {
-			return resizeForThumbnail(img2);
-		}
-		if (!success) {
-			// Try with display transforms
-			if (imageDisplay == null) {
-				// By wrapping the thumbnail, we avoid slow z-stack/time series requests & determine brightness & contrast just from one plane
-				var wrappedServer = new WrappedBufferedImageServer("Dummy", img2, server.getMetadata().getChannels());
-				imageDisplay = new ImageDisplay(new ImageData<>(wrappedServer));
-//				imageDisplay = new ImageDisplay(new ImageData<>(server));
-			}
-			for (ChannelDisplayInfo info : imageDisplay.selectedChannels()) {
-				imageDisplay.autoSetDisplayRange(info);
-			}
-			img2 = imageDisplay.applyTransforms(img2, null);
-			return resizeForThumbnail(img2);
-		}
-		return img2;
-	}
-	
-	private static int thumbnailWidth = 1000;
-	private static int thumbnailHeight = 600;
-
-	
-	/**
-	 * Resize an image so that its dimensions fit inside thumbnailWidth x thumbnailHeight.
-	 * 
-	 * Note: this assumes the image can be drawn to a Graphics object.
-	 * 
-	 * @param imgThumbnail
-	 * @return
-	 */
-	static BufferedImage resizeForThumbnail(BufferedImage imgThumbnail) {
-		double scale = Math.min((double)thumbnailWidth / imgThumbnail.getWidth(), (double)thumbnailHeight / imgThumbnail.getHeight());
-		if (scale > 1)
-			return imgThumbnail;
-		BufferedImage imgThumbnail2 = new BufferedImage((int)(imgThumbnail.getWidth() * scale), (int)(imgThumbnail.getHeight() * scale), imgThumbnail.getType());
-		Graphics2D g2d = imgThumbnail2.createGraphics();
-		g2d.setRenderingHint(RenderingHints.KEY_INTERPOLATION, RenderingHints.VALUE_INTERPOLATION_BILINEAR);
-		g2d.drawImage(imgThumbnail, 0, 0, imgThumbnail2.getWidth(), imgThumbnail2.getHeight(), null);
-		g2d.dispose();
-		return imgThumbnail2;
-	}
-	
 	
 	
 }