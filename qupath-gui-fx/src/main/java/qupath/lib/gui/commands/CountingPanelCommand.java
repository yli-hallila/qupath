--- conflicted
+++ resolved
@@ -26,11 +26,8 @@
 import java.awt.image.BufferedImage;
 import java.io.File;
 import java.io.IOException;
-<<<<<<< HEAD
-=======
 import java.util.ArrayList;
 import java.util.Arrays;
->>>>>>> a0375632
 import java.util.List;
 
 import org.slf4j.Logger;
@@ -56,17 +53,7 @@
 import javafx.stage.Stage;
 import qupath.lib.gui.ActionTools;
 import qupath.lib.gui.QuPathGUI;
-<<<<<<< HEAD
-import qupath.lib.gui.QuPathGUI.DefaultMode;
-import qupath.lib.gui.QuPathGUI.GUIActions;
-import qupath.lib.gui.QuPathGUI.Mode;
-import qupath.lib.gui.commands.interfaces.PathCommand;
-import qupath.lib.gui.helpers.DisplayHelpers;
-import qupath.lib.gui.panels.CountingPanel;
-import qupath.lib.gui.panels.PathAnnotationPanel;
-=======
 import qupath.lib.gui.dialogs.Dialogs;
->>>>>>> a0375632
 import qupath.lib.gui.prefs.PathPrefs;
 import qupath.lib.gui.tools.PaneTools;
 import qupath.lib.gui.viewer.tools.PathTools;
@@ -119,15 +106,9 @@
 				ActionTools.createToggleButton(qupath.getToolAction(PathTools.MOVE), true),
 				ActionTools.createToggleButton(qupath.getToolAction(PathTools.POINTS), true),
 				new Separator(Orientation.VERTICAL),
-<<<<<<< HEAD
-				qupath.getActionToggleButton(GUIActions.SHOW_ANNOTATIONS, true),
-				qupath.getActionToggleButton(GUIActions.FILL_DETECTIONS, true),
-				qupath.getActionToggleButton(GUIActions.SHOW_GRID, true));
-=======
 				ActionTools.createToggleButton(actionManager.SHOW_ANNOTATIONS, true),
 				ActionTools.createToggleButton(actionManager.FILL_DETECTIONS, true),
 				ActionTools.createToggleButton(actionManager.SHOW_GRID, true));
->>>>>>> a0375632
 		return toolbar;
 	}
 	
@@ -167,9 +148,6 @@
 				if (file == null)
 					return;
 				try {
-<<<<<<< HEAD
-					List<PathObject> pointsList = PointIO.readPointsObjectList(file);
-=======
 					List<PathObject> pointsList = null;
 					if (file.toPath().toString().endsWith(".zip"))
 						pointsList = PointIO.readPointsObjectList(file);
@@ -177,17 +155,12 @@
 					else if (file.toPath().toString().endsWith(".tsv"))
 						pointsList = PointIO.readPoints(file);
 					
->>>>>>> a0375632
 					if (pointsList != null) {
 						for (PathObject points : pointsList)
 							hierarchy.addPathObject(points);
 					}
 				} catch (IOException e) {
-<<<<<<< HEAD
-					DisplayHelpers.showErrorMessage("Load points error", e);
-=======
 					Dialogs.showErrorMessage("Load points error", e);
->>>>>>> a0375632
 				}
 			}
 		);
@@ -218,11 +191,7 @@
 				}
 				String defaultName = null;
 				try {
-<<<<<<< HEAD
-					defaultName = ServerTools.getDisplayableImageName(qupath.getViewer().getServer()) + "-points.zip"; // Sorry, this is lazy...
-=======
 					defaultName = ServerTools.getDisplayableImageName(qupath.getViewer().getServer()) + "-points.tsv"; // Sorry, this is lazy...
->>>>>>> a0375632
 				} catch (Exception e) {
 					// Ignore...
 				};
@@ -230,15 +199,9 @@
 				if (file == null)
 					return;
 				try {
-<<<<<<< HEAD
-					PointIO.writePointsObjectsList(file, pointsList, PathPrefs.getColorDefaultAnnotations());
-				} catch (IOException e) {
-					DisplayHelpers.showErrorMessage("Save points error", e);
-=======
 					PointIO.writePoints(file, pointsList);
 				} catch (IOException e) {
 					Dialogs.showErrorMessage("Save points error", e);
->>>>>>> a0375632
 				}
 			}
 		);
@@ -297,13 +260,8 @@
 		}
 		
 		if (dialog != null) {
-<<<<<<< HEAD
-			if (qupath.getMode() != DefaultMode.POINTS)
-				qupath.setMode(DefaultMode.POINTS);
-=======
 			if (qupath.getSelectedTool() != PathTools.POINTS)
 				qupath.setSelectedTool(PathTools.POINTS);
->>>>>>> a0375632
 			attemptToSelectPoints();
 			if (!dialog.isShowing())
 				dialog.show();
@@ -330,24 +288,15 @@
 		pane.setPadding(new Insets(10, 10, 10, 10));
 		Scene scene = new Scene(pane, 300, 450);
 		dialog.setScene(scene);
-<<<<<<< HEAD
-		dialog.setOnCloseRequest(e -> qupath.setMode(DefaultMode.MOVE));
-=======
 		dialog.setOnCloseRequest(e -> qupath.setSelectedTool(PathTools.MOVE));
->>>>>>> a0375632
 		
 //		dialog.getDialogPane().setMinSize(220, 350);
 //		dialog.getDialogPane().setPrefSize(300, 450);
 //		dialog.getDialogPane().setMaxSize(400, 800);
 		
 //		dialog.setAlwaysOnTop(true);
-<<<<<<< HEAD
-		if (qupath.getMode() != DefaultMode.POINTS)
-			qupath.setMode(DefaultMode.POINTS);
-=======
 		if (qupath.getSelectedTool() != PathTools.POINTS)
 			qupath.setSelectedTool(PathTools.POINTS);
->>>>>>> a0375632
 		attemptToSelectPoints();
 		
 		dialog.initModality(Modality.NONE);
