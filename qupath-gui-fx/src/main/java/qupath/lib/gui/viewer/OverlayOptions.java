--- conflicted
+++ resolved
@@ -16,7 +16,7 @@
  * MERCHANTABILITY or FITNESS FOR A PARTICULAR PURPOSE.  See the
  * GNU General Public License for more details.
  * 
- * You should have received a copy of the GNU General Public License 
+ * You should have received a copy of the GNU General Public License
  * along with QuPath.  If not, see <https://www.gnu.org/licenses/>.
  * #L%
  */
@@ -73,12 +73,8 @@
 	
 	private ObjectProperty<MeasurementMapper> measurementMapper = new SimpleObjectProperty<>();
 	private BooleanProperty showAnnotations = new SimpleBooleanProperty(true);
-	private BooleanProperty showNames = new SimpleBooleanProperty(true);
+	private BooleanProperty showNames = new SimpleBooleanProperty(false);
 	private BooleanProperty showTMAGrid = new SimpleBooleanProperty(true);
-<<<<<<< HEAD
-	private BooleanProperty showPixelClassification = new SimpleBooleanProperty(true);
-=======
->>>>>>> a0375632
 	private BooleanProperty showDetections = new SimpleBooleanProperty(true);
 	private BooleanProperty showConnections = new SimpleBooleanProperty(true);
 	private BooleanProperty fillDetections = new SimpleBooleanProperty(false);
@@ -97,7 +93,7 @@
 	private FloatProperty opacity = new SimpleFloatProperty(1.0f);
 	
 	private LongProperty timestamp = new SimpleLongProperty(System.currentTimeMillis());
-	
+
 //    public void addPropertyChangeListener(PropertyChangeListener listener) {
 //        this.pcs.addPropertyChangeListener(listener);
 //    }
@@ -126,10 +122,10 @@
 		cellDisplayMode.addListener(timestamper);
 		opacity.addListener(timestamper);
 	}
-	
+
 	/**
 	 * Constructor, initializing values based on an existing {@link OverlayOptions} object.
-	 * @param options 
+	 * @param options
 	 */
 	public OverlayOptions(OverlayOptions options) {
 		this();
@@ -151,11 +147,11 @@
 		this.pixelClassificationFilter.set(options.pixelClassificationFilter.get());
 		this.timestamp.set(options.timestamp.get());
 	}
-	
+
 	private void updateTimestamp() {
 		this.timestamp.set(System.currentTimeMillis());
 	}
-	
+
 	/**
 	 * Get a property representing the timestamp of the last recorded change for any property.
 	 * @return
@@ -163,7 +159,7 @@
 	public ReadOnlyLongProperty lastChangeTimestamp() {
 		return timestamp;
 	}
-    
+
 	/**
 	 * Set global opacity for overlay drawing.
 	 * Individual overlays may have their own opacity settings, but these should be concatenated with the global opacity.
@@ -181,7 +177,7 @@
     public float getOpacity() {
     	return opacity.get();
     }
-    
+
     /**
 	 * Property representing the global opacity for overlay drawing.
      * @return opacity property, which should accept values between 0 and 1.
@@ -189,7 +185,7 @@
     public FloatProperty opacityProperty() {
     	return opacity;
     }
-    
+
     /**
      * Get the current {@link DetectionDisplayMode}.
      * @return the current display mode
@@ -233,7 +229,7 @@
     
     /**
      * Get the requested stroke thickness to use when drawing ROIs that should be represented with 'thick' lines (annotations, TMA cores).
-     * 
+     *
      * @param downsample downsample at which the annotations should be drawn
      * @return preferred stroke thickness to use
      */
@@ -263,13 +259,13 @@
 	
 	/**
 	 * Show the object names on the image.
-	 * 
+	 *
 	 * @param show
 	 */
 	public void setShowNames(boolean show) {
 		this.showNames.set(show);
 	}
-	
+
 	/**
 	 * Show the objects as an overlay on the image.
 	 * 
@@ -277,39 +273,23 @@
 	 */
 	public void setShowDetections(boolean show) {
 		this.showDetections.set(show);
-<<<<<<< HEAD
 	}
 	
 	/**
 	 * Show pixel classification overlays.
-	 * 
+	 *
 	 * @param show
 	 */
 	public void setShowPixelClassification(boolean show) {
 		this.showPixelClassification.set(show);
-=======
->>>>>>> a0375632
-	}
-	
-	/**
-	 * Show pixel classification overlays.
-	 * 
-	 * @param show
-	 */
-	public void setShowPixelClassification(boolean show) {
-		this.showPixelClassification.set(show);
-	}
-	
+	}
+
 	/**
 	 * Show detection objects 'filled' in viewers.
 	 * 
 	 * @param fill
 	 */
-<<<<<<< HEAD
-	public void setFillObjects(boolean fill) {
-=======
 	public void setFillDetections(boolean fill) {
->>>>>>> a0375632
 		this.fillDetections.set(fill);
 	}
 	
@@ -361,22 +341,16 @@
 		return showConnections;
 	}
 	
-<<<<<<< HEAD
-=======
 	/**
 	 * @return true if the current active pixel classification should be shown, false otherwise
 	 */
->>>>>>> a0375632
 	public boolean getShowPixelClassification() {
 		return showPixelClassification.get();
 	}
 
-<<<<<<< HEAD
-=======
 	/**
 	 * @return true if annotations should be displayed in viewers, false otherwise
 	 */
->>>>>>> a0375632
 	public boolean getShowAnnotations() {
 		return showAnnotations.get();
 	}
@@ -387,7 +361,7 @@
 	public boolean getShowNames() {
 		return showNames.get();
 	}
-	
+
 	/**
 	 * @return true if any TMA grids should be displayed in viewers, false otherwise
 	 */
@@ -395,12 +369,9 @@
 		return showTMAGrid.get();
 	}
 	
-<<<<<<< HEAD
-=======
 	/**
 	 * @return true if detections should be displayed in viewers, false otherwise
 	 */
->>>>>>> a0375632
 	public boolean getShowDetections() {
 		return showDetections.get();
 	}
@@ -412,14 +383,10 @@
 		return showConnections.get();
 	}
 	
-<<<<<<< HEAD
-	public boolean getFillObjects() {
-=======
 	/**
 	 * @return true if detections should be displayed 'filled' in viewers, false otherwise
 	 */
 	public boolean getFillDetections() {
->>>>>>> a0375632
 		return fillDetections.get();
 	}
 	
@@ -518,7 +485,7 @@
 			return false;
 		if (pathClass == null || pathClass == PathClassFactory.getPathClassUnclassified())
 			return hiddenClasses.contains(null) || hiddenClasses.contains(PathClassFactory.getPathClassUnclassified());
-		return hiddenClasses.contains(pathClass) || 
+		return hiddenClasses.contains(pathClass) ||
 				((PathClassTools.isPositiveOrGradedIntensityClass(pathClass) || PathClassTools.isNegativeClass(pathClass)) && pathClass.isDerivedClass() && isPathClassHidden(pathClass.getParentClass()));
 	}
 
@@ -557,34 +524,28 @@
 	public BooleanProperty showNamesProperty() {
 		return showNames;
 	}
-	
+
 	/**
 	 * @return the boolean property indicating whether any current TMA grid should be displayed
 	 */
 	public BooleanProperty showTMAGridProperty() {
 		return showTMAGrid;
 	}
-	
-<<<<<<< HEAD
+
+	/**
+	 * @return the boolean property indicating whether any active pixel classification should be displayed
+	 */
 	public BooleanProperty showPixelClassificationProperty() {
 		return showPixelClassification;
 	}
 
-=======
-	/**
-	 * @return the boolean property indicating whether any active pixel classification should be displayed
-	 */
-	public BooleanProperty showPixelClassificationProperty() {
-		return showPixelClassification;
-	}
-	
 	/**
 	 * @return the filter used to determine whether a pixel classification should be computed for a specified region
 	 */
 	public ObjectProperty<RegionFilter> pixelClassificationFilterRegionProperty() {
 		return pixelClassificationFilter;
 	}
-	
+
 	/**
 	 * Control where pixel classifications should be calculated during live prediction
 	 * @param region
@@ -592,7 +553,7 @@
 	public void setPixelClassificationRegionFilter(RegionFilter region) {
 		pixelClassificationFilter.set(region);
 	}
-	
+
 	/**
 	 * @return a filter used to determine whether a pixel classification should be computed for a specified region
 	 */
@@ -603,17 +564,13 @@
 	/**
 	 * @return the boolean property indicating whether detections should be displayed
 	 */
->>>>>>> a0375632
 	public BooleanProperty showDetectionsProperty() {
 		return showDetections;
 	}
 
-<<<<<<< HEAD
-=======
 	/**
 	 * @return the boolean property indicating whether detections should be displayed 'filled'
 	 */
->>>>>>> a0375632
 	public BooleanProperty fillDetectionsProperty() {
 		return fillDetections;
 	}
