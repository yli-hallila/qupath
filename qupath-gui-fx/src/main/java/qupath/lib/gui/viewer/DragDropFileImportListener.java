--- conflicted
+++ resolved
@@ -41,13 +41,8 @@
 import javafx.scene.input.Dragboard;
 import javafx.scene.input.TransferMode;
 import qupath.lib.gui.QuPathGUI;
-<<<<<<< HEAD
-import qupath.lib.gui.commands.ProjectImportImagesCommand;
-import qupath.lib.gui.helpers.DisplayHelpers;
-=======
 import qupath.lib.gui.commands.ProjectCommands;
 import qupath.lib.gui.dialogs.Dialogs;
->>>>>>> a0375632
 import qupath.lib.gui.prefs.PathPrefs;
 import qupath.lib.gui.scripting.ScriptEditor;
 import qupath.lib.gui.tma.TMADataIO;
@@ -130,11 +125,7 @@
 			try {
 				handleFileDrop(viewer, dragboard.getFiles());
 			} catch (IOException e) {
-<<<<<<< HEAD
-				DisplayHelpers.showErrorMessage("Drag & Drop", e);
-=======
 				Dialogs.showErrorMessage("Drag & Drop", e);
->>>>>>> a0375632
 			}
 		}
 		event.setDropCompleted(true);
@@ -162,11 +153,7 @@
 		this.fileDropHandlers.remove(handler);
 	}
     
-<<<<<<< HEAD
-    public void handleFileDrop(final QuPathViewer viewer, final List<File> list) throws IOException {
-=======
     void handleFileDrop(final QuPathViewer viewer, final List<File> list) throws IOException {
->>>>>>> a0375632
     	try {
     		handleFileDropImpl(viewer, list);
     	} catch (IOException e) {
@@ -213,15 +200,6 @@
 
 				// If we have a different path, open as a new image
 				if (viewer == null) {
-<<<<<<< HEAD
-					DisplayHelpers.showErrorMessage("Open data", "Please drag the file onto a specific viewer to open!");
-					break;
-				}
-				try {
-					gui.openSavedData(viewer, file, false, true);
-				} catch (Exception e) {
-					DisplayHelpers.showErrorMessage("Open image", e);
-=======
 					Dialogs.showErrorMessage("Open data", "Please drag the file onto a specific viewer to open!");
 					break;
 				}
@@ -229,7 +207,6 @@
 					qupath.openSavedData(viewer, file, false, true);
 				} catch (Exception e) {
 					Dialogs.showErrorMessage("Open image", e);
->>>>>>> a0375632
 				}
 				return;
 			}
@@ -253,15 +230,9 @@
 					file = new File(file, selectedName);
 				} else if (filesInDirectory.length == 0) {
 					// If we have an empty directory, offer to set it as a project
-<<<<<<< HEAD
-					if (DisplayHelpers.showYesNoDialog("Create project", "Create project for empty directory?")) {
-						Project<BufferedImage> project = Projects.createProject(file, BufferedImage.class);
-						gui.setProject(project);
-=======
 					if (Dialogs.showYesNoDialog("Create project", "Create project for empty directory?")) {
 						Project<BufferedImage> project = Projects.createProject(file, BufferedImage.class);
 						qupath.setProject(project);
->>>>>>> a0375632
 						if (!project.isEmpty())
 							project.syncChanges();
 						return;
@@ -277,11 +248,7 @@
 					Project<BufferedImage> project = ProjectIO.loadProject(file, BufferedImage.class);
 					qupath.setProject(project);
 				} catch (Exception e) {
-<<<<<<< HEAD
-					DisplayHelpers.showErrorMessage("Project error", e);
-=======
 					Dialogs.showErrorMessage("Project error", e);
->>>>>>> a0375632
 //					logger.error("Could not open as project file: {}", e);
 				}
 				return;
@@ -321,18 +288,6 @@
 			if (singleFile && file.isFile()) {
 				// Try to open as an image, if the extension is known
 				if (viewer == null) {
-<<<<<<< HEAD
-					DisplayHelpers.showErrorMessage("Open image", "Please drag the file only a specific viewer to open!");
-					return;
-				}
-				gui.openImage(viewer, file.getAbsolutePath(), true, true);
-				return;
-			} else if (gui.getProject() != null) {
-				// Try importing multiple images to a project
-				String[] potentialFiles = list.stream().filter(f -> f.isFile()).map(f -> f.getAbsolutePath()).toArray(String[]::new);
-				if (potentialFiles.length > 0) {
-					ProjectImportImagesCommand.promptToImportImages(gui, potentialFiles);
-=======
 					Dialogs.showErrorMessage("Open image", "Please drag the file only a specific viewer to open!");
 					return;
 				}
@@ -343,35 +298,22 @@
 				String[] potentialFiles = list.stream().filter(f -> f.isFile()).map(f -> f.getAbsolutePath()).toArray(String[]::new);
 				if (potentialFiles.length > 0) {
 					ProjectCommands.promptToImportImages(qupath, potentialFiles);
->>>>>>> a0375632
 					return;
 				}
 			}
 
 
 		}
-<<<<<<< HEAD
-		if (gui.getProject() == null) {
-			if (list.size() > 1) {
-				DisplayHelpers.showErrorMessage("Drag & drop", "Could not handle multiple file drop - if you want to handle multiple images, you need to create a project first");
-=======
 		if (qupath.getProject() == null) {
 			if (list.size() > 1) {
 				Dialogs.showErrorMessage("Drag & drop", "Could not handle multiple file drop - if you want to handle multiple images, you need to create a project first");
->>>>>>> a0375632
 				return;
 			}
     	}
 		if (list.size() > 1)
-<<<<<<< HEAD
-			DisplayHelpers.showErrorMessage("Drag & drop", "Sorry, I couldn't figure out what to do with these files - try opening one at a time");
-		else
-			DisplayHelpers.showErrorMessage("Drag & drop", "Sorry, I couldn't figure out what to do with " + list.get(0).getName());
-=======
 			Dialogs.showErrorMessage("Drag & drop", "Sorry, I couldn't figure out what to do with these files - try opening one at a time");
 		else
 			Dialogs.showErrorMessage("Drag & drop", "Sorry, I couldn't figure out what to do with " + list.get(0).getName());
->>>>>>> a0375632
 	}
     
     
