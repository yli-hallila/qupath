/*-
 * #%L
 * This file is part of QuPath.
 * %%
 * Copyright (C) 2014 - 2016 The Queen's University of Belfast, Northern Ireland
 * Contact: IP Management (ipmanagement@qub.ac.uk)
 * Copyright (C) 2018 - 2020 QuPath developers, The University of Edinburgh
 * %%
 * QuPath is free software: you can redistribute it and/or modify
 * it under the terms of the GNU General Public License as
 * published by the Free Software Foundation, either version 3 of the
 * License, or (at your option) any later version.
 * 
 * QuPath is distributed in the hope that it will be useful,
 * but WITHOUT ANY WARRANTY; without even the implied warranty of
 * MERCHANTABILITY or FITNESS FOR A PARTICULAR PURPOSE.  See the
 * GNU General Public License for more details.
 * 
 * You should have received a copy of the GNU General Public License 
 * along with QuPath.  If not, see <https://www.gnu.org/licenses/>.
 * #L%
 */

package qupath.lib.gui.viewer;

<<<<<<< HEAD
import java.awt.*;
import java.awt.geom.*;
import java.awt.image.BufferedImage;
import java.util.*;
=======
import java.awt.AlphaComposite;
import java.awt.BasicStroke;
import java.awt.Color;
import java.awt.Font;
import java.awt.FontMetrics;
import java.awt.Graphics2D;
import java.awt.Rectangle;
import java.awt.RenderingHints;
import java.awt.Shape;
import java.awt.Stroke;
import java.awt.geom.AffineTransform;
import java.awt.geom.Ellipse2D;
import java.awt.geom.Line2D;
import java.awt.geom.Path2D;
import java.awt.geom.Point2D;
import java.awt.geom.Rectangle2D;
import java.awt.geom.RectangularShape;
import java.util.Collection;
import java.util.Collections;
import java.util.HashMap;
>>>>>>> a0375632
import java.util.List;

import org.slf4j.Logger;
import org.slf4j.LoggerFactory;

import qupath.lib.awt.common.AwtTools;
import qupath.lib.color.ColorToolsAwt;
<<<<<<< HEAD
import qupath.lib.geom.Arrow2D;
import qupath.lib.geom.Point2;
import qupath.lib.gui.helpers.ColorToolsFX;
import qupath.lib.gui.helpers.MeasurementMapper;
=======
import qupath.lib.geom.Point2;
>>>>>>> a0375632
import qupath.lib.gui.prefs.PathPrefs;
import qupath.lib.gui.tools.ColorToolsFX;
import qupath.lib.gui.tools.MeasurementMapper;
import qupath.lib.gui.viewer.OverlayOptions.DetectionDisplayMode;
import qupath.lib.objects.PathCellObject;
import qupath.lib.objects.PathDetectionObject;
import qupath.lib.objects.PathObject;
import qupath.lib.objects.PathObjectConnectionGroup;
import qupath.lib.objects.PathObjectConnections;
import qupath.lib.objects.PathObjectTools;
import qupath.lib.objects.PathTileObject;
import qupath.lib.objects.TMACoreObject;
import qupath.lib.objects.classes.PathClass;
import qupath.lib.objects.classes.PathClassFactory;
import qupath.lib.objects.classes.PathClassFactory.StandardPathClasses;
<<<<<<< HEAD
=======
import qupath.lib.objects.classes.PathClassTools;
>>>>>>> a0375632
import qupath.lib.objects.hierarchy.PathObjectHierarchy;
import qupath.lib.objects.hierarchy.TMAGrid;
import qupath.lib.objects.hierarchy.events.PathObjectSelectionModel;
import qupath.lib.plugins.ParallelTileObject;
import qupath.lib.regions.ImageRegion;
import qupath.lib.roi.EllipseROI;
import qupath.lib.roi.LineROI;
import qupath.lib.roi.RoiTools;
import qupath.lib.roi.PointsROI;
import qupath.lib.roi.RectangleROI;
import qupath.lib.roi.RoiEditor;
import qupath.lib.roi.ShapeSimplifier;
<<<<<<< HEAD
import qupath.lib.roi.*;
=======
>>>>>>> a0375632
import qupath.lib.roi.interfaces.ROI;


/**
 * Static methods to assist with painting PathObjects.
 * 
 * @author Pete Bankhead
 *
 */
public class PathHierarchyPaintingHelper {
	
	final private static Logger logger = LoggerFactory.getLogger(PathHierarchyPaintingHelper.class);

	private static ShapeProvider shapeProvider = new ShapeProvider();
	
	private static Map<Number, Stroke> strokeMap = new HashMap<>();
	private static Map<Number, Stroke> dashedStrokeMap = new HashMap<>();
<<<<<<< HEAD

=======
	
>>>>>>> a0375632
	private PathHierarchyPaintingHelper() {}
	
	/**
<<<<<<< HEAD
	 * Create a thumbnail image, with the overlay painted.
	 * If a BufferedImage is supplied, it will be used if it has the required width &amp; height - otherwise a new one will be generated.
=======
	 * Paint the specified objects.
>>>>>>> a0375632
	 * 
	 * @param g2d the graphics object on which the objects should be painted
	 * @param boundsDisplayed the displayable bounds, which can be used to filter out objects beyond the visible region
	 * @param pathObjects the objects to paint
	 * @param overlayOptions the overlay options defining how objects should be painted
	 * @param selectionModel the selection model used to determine the selection status of each object
	 * @param downsample the downsample factor; this should already be applied to the graphics object, but is needed to determine some line thicknesses
	 */
	public static void paintSpecifiedObjects(Graphics2D g2d, Rectangle boundsDisplayed, Collection<? extends PathObject> pathObjects, OverlayOptions overlayOptions, PathObjectSelectionModel selectionModel, double downsample) {
		//		System.out.println("MY CLIP: " + g2d.getClipBounds());
		// Paint objects, if required
		if (pathObjects == null)
			return;
		for (PathObject object : pathObjects) {
			if (Thread.currentThread().isInterrupted())
				return;
			paintObject(object, false, g2d, boundsDisplayed, overlayOptions, selectionModel, downsample);
		}
	}
	
	
	/**
	 * Paint the specified tissue microarray grid.
	 * 
	 * @param g2d the graphics object on which the objects should be painted
	 * @param tmaGrid the TMA grid
	 * @param overlayOptions the overlay options defining how objects should be painted
	 * @param selectionModel the selection model used to determine the selection status of each object
	 * @param downsample the downsample factor; this should already be applied to the graphics object, but is needed to determine some line thicknesses
	 */
	public static void paintTMAGrid(Graphics2D g2d, TMAGrid tmaGrid, OverlayOptions overlayOptions, PathObjectSelectionModel selectionModel, double downsample) {
		if (tmaGrid == null)
			return;
		Rectangle boundsDisplayed = g2d.getClipBounds();
		// Paint the TMA grid, if required
		if (!overlayOptions.getShowTMAGrid())
			return;
		Stroke strokeThick = getCachedStroke(PathPrefs.annotationStrokeThicknessProperty().get() * downsample);
		g2d.setStroke(strokeThick);
		// Paint the TMA grid
		Color colorGrid = ColorToolsAwt.getCachedColor(PathPrefs.colorTMAProperty().get());
		for (int gy = 0; gy < tmaGrid.getGridHeight(); gy++) {
			for (int gx = 0; gx < tmaGrid.getGridWidth(); gx++) {
				g2d.setStroke(strokeThick); // Reset stroke for lines
				TMACoreObject core = tmaGrid.getTMACore(gy, gx);
				Rectangle2D bounds = AwtTools.getBounds2D(core.getROI());
				g2d.setColor(colorGrid);
				if (gx < tmaGrid.getGridWidth() - 1) {
					Rectangle2D boundsNext = AwtTools.getBounds2D(tmaGrid.getTMACore(gy, gx+1).getROI());
					g2d.drawLine((int)bounds.getMaxX(), (int)bounds.getCenterY(), (int)boundsNext.getMinX(), (int)boundsNext.getCenterY());
				}
				if (gy < tmaGrid.getGridHeight() - 1) {
					Rectangle2D boundsNext = AwtTools.getBounds2D(tmaGrid.getTMACore(gy+1, gx).getROI());
					g2d.drawLine((int)bounds.getCenterX(), (int)bounds.getMaxY(), (int)boundsNext.getCenterX(), (int)boundsNext.getMinY());
				}
				PathHierarchyPaintingHelper.paintObject(core, false, g2d, boundsDisplayed, overlayOptions, selectionModel, downsample);
			}
		}
		
		
		// Draw labels, if required
		if (overlayOptions.getShowTMACoreLabels()) {
			
			// Check if most of them fit - don't draw them if not
			int fitCount = 0;
			int totalCount = 0;
			FontMetrics fm = g2d.getFontMetrics();
			for (TMACoreObject core : tmaGrid.getTMACoreList()) {
				if (core.getName() == null)
					continue;
				int width = fm.stringWidth(core.getName());
				if (width < core.getROI().getBoundsWidth() / downsample)
					fitCount++;
				totalCount++;
			}
			if (fitCount == 0 || fitCount / (double)totalCount < 0.8)
				return;
			
			AffineTransform transform = g2d.getTransform();
			g2d.setTransform(new AffineTransform());
			Point2D pSource = new Point2D.Double();
			Point2D pDest = new Point2D.Double();
			g2d.setFont(g2d.getFont().deriveFont(Font.BOLD));
			for (TMACoreObject core : tmaGrid.getTMACoreList()) {
				if (core.getName() == null)
					continue;
				
				// Don't draw if it would be too large
				int width = fm.stringWidth(core.getName());
				
				double x = core.getROI().getBoundsX() + core.getROI().getBoundsWidth()/2;
				double y = core.getROI().getBoundsY() + core.getROI().getBoundsHeight()/2;
				pSource.setLocation(x, y);
				transform.transform(pSource, pDest);
	//			g2d.setColor(ColorToolsAwt.TRANSLUCENT_BLACK);
				float xf = (float)(pDest.getX() - width/2.0);
				float yf = (float)(pDest.getY() + fm.getDescent());
				
				Color colorPainted = ColorToolsAwt.getCachedColor(ColorToolsFX.getDisplayedColorARGB(core));
				double mean = (colorPainted.getRed() + colorPainted.getGreen() + colorPainted.getBlue()) / (255.0 * 3.0);
				if (mean > 0.5)
					g2d.setColor(ColorToolsAwt.TRANSLUCENT_BLACK);
				else
					g2d.setColor(Color.WHITE);
				
				g2d.drawString(core.getName(), xf, yf);
			}
		}
		
	}
	
	private static ThreadLocal<Path2D> localPath2D = ThreadLocal.withInitial(Path2D.Double::new);
	private static ThreadLocal<Rectangle2D> localRect2D = ThreadLocal.withInitial(Rectangle2D.Double::new);
	private static ThreadLocal<Ellipse2D> localEllipse2D = ThreadLocal.withInitial(Ellipse2D.Double::new);
	
	/**
	 * Paint an object (or, more precisely, its ROI), optionally along with the ROIs of any child objects.
	 * 
	 * This is subject to the OverlayOptions, and therefore may not actually end up painting anything
	 * (if the settings are such that objects of the class provided are not to be displayed)
	 * 
	 * @param pathObject
	 * @param paintChildren
	 * @param g
	 * @param boundsDisplayed
	 * @param overlayOptions
	 * @param selectionModel
	 * @param downsample
	 * @return true if anything was painted, false otherwise
	 */
	public static boolean paintObject(PathObject pathObject, boolean paintChildren, Graphics2D g, Rectangle boundsDisplayed, OverlayOptions overlayOptions, PathObjectSelectionModel selectionModel, double downsample) {
		if (pathObject == null)
			return false;
				
//		g.setRenderingHint(RenderingHints.KEY_ALPHA_INTERPOLATION, RenderingHints.VALUE_ALPHA_INTERPOLATION_SPEED);
//		g.setRenderingHint(RenderingHints.KEY_ALPHA_INTERPOLATION, RenderingHints.VALUE_ALPHA_INTERPOLATION_QUALITY);
		
		// Always paint the selected object
		// Note: this makes the assumption that child ROIs are completely contained within their parents;
		//			this probably should be the case, but isn't guaranteed
<<<<<<< HEAD
		boolean isSelected = (selectionModel != null && selectionModel.isSelected(pathObject)) && (PathPrefs.getUseSelectedColor() || !PathObjectTools.hasPointROI(pathObject));
=======
		boolean isSelected = (selectionModel != null && selectionModel.isSelected(pathObject)) && (PathPrefs.useSelectedColorProperty().get() || !PathObjectTools.hasPointROI(pathObject));
>>>>>>> a0375632
		boolean isDetectedObject = pathObject.isDetection() || (pathObject.isTile() && pathObject.hasMeasurements());
		
		// Check if the PathClass isn't being shown
		PathClass pathClass = pathObject.getPathClass();
		if (!isSelected && overlayOptions != null && overlayOptions.isPathClassHidden(pathClass))
			return false;
		
		boolean painted = false;
		
		// See if we need to check the children
		ROI pathROI = pathObject.getROI();
		if (pathROI != null) {
			double roiBoundsX = pathROI.getBoundsX();
			double roiBoundsY = pathROI.getBoundsY();
			double roiBoundsWidth = pathROI.getBoundsWidth();
			double roiBoundsHeight = pathROI.getBoundsHeight();
<<<<<<< HEAD
			if (PathObjectTools.hasPointROI(pathObject) || boundsDisplayed == null ||
=======
			if (PathObjectTools.hasPointROI(pathObject) || boundsDisplayed == null || 
>>>>>>> a0375632
					pathROI instanceof LineROI || 
					boundsDisplayed.intersects(roiBoundsX, roiBoundsY, Math.max(roiBoundsWidth, 1), Math.max(roiBoundsHeight, 1))) {
			
				// Paint the ROI, if necessary
				if (isSelected || (overlayOptions.getShowDetections() && isDetectedObject) || (overlayOptions.getShowAnnotations() && pathObject.isAnnotation()) || (overlayOptions.getShowTMAGrid() && pathObject.isTMACore())) {
		
					boolean doFill = overlayOptions.getFillDetections() || pathObject instanceof ParallelTileObject;
					boolean doOutline = true;
					
					Color color = null;
					boolean useMapper = false;
					double fillOpacity = .75;
					if (isSelected && PathPrefs.useSelectedColorProperty().get() && PathPrefs.colorSelectedObjectProperty().getValue() != null)
						color = ColorToolsAwt.getCachedColor(PathPrefs.colorSelectedObjectProperty().get());
					else {
						MeasurementMapper mapper = overlayOptions.getMeasurementMapper();
						useMapper = mapper != null && mapper.isValid() && pathObject.isDetection();
						if (useMapper) {
							if (pathObject.hasMeasurements()) {
								Integer rgb = mapper.getColorForObject(pathObject);
								// If the mapper returns null, the object shouldn't be painted
								if (rgb == null)
									return false;
								color = ColorToolsAwt.getCachedColor(rgb, mapper.getColorMapper().hasAlpha());
							}
							else
								color = null;
	//						System.out.println(color + " - " + pathObject.getMeasurementList().getMeasurementValue(mapper.));
							fillOpacity = 1.0;
							// Outlines are not so helpful with the measurement mapper
							if (doFill)
								doOutline = doOutline && !pathObject.isTile();
						}
						else {
							Integer rgb = ColorToolsFX.getDisplayedColorARGB(pathObject);
							color = ColorToolsAwt.getCachedColor(rgb);
						}
//							color = PathObjectHelpers.getDisplayedColor(pathObject);
					}
					
					
					// Check if we have only one or two pixels to draw - if so, we can be done quickly
					if (isDetectedObject && downsample > 4 && roiBoundsWidth / downsample < 3 && roiBoundsHeight / downsample < 3) {
						int x = (int)roiBoundsX;
						int y = (int)roiBoundsY;
						int w = (int)(roiBoundsWidth + .9); // Prefer rounding up, lest we lose a lot of regions unnecessarily
						int h = (int)(roiBoundsHeight + .9);
						if (w > 0 && h > 0) {
							g.setColor(color);
//							g.setColor(DisplayHelpers.getMoreTranslucentColor(color));
//							g.setStroke(getCachedStroke(overlayOptions.strokeThinThicknessProperty().get()));
							g.fillRect(x, y, w, h);
						}
						painted = true;
					} else {
						Stroke stroke = null;
						// Decide whether to fill or not
						Color colorFill = doFill && (isDetectedObject || PathObjectTools.hasPointROI(pathObject)) ? color : null;
						if (colorFill != null && fillOpacity != 1) {
							if (pathObject instanceof ParallelTileObject)
								colorFill = ColorToolsAwt.getMoreTranslucentColor(colorFill);
							else if (pathObject instanceof PathCellObject && overlayOptions.getShowCellBoundaries() && overlayOptions.getShowCellNuclei()) {
//								if (isSelected)
//									colorFill = ColorToolsAwt.getTranslucentColor(colorFill);
//								else
									colorFill = ColorToolsAwt.getMoreTranslucentColor(colorFill);
							} else if (pathObject.getParent() instanceof PathDetectionObject) {
								colorFill = ColorToolsAwt.getTranslucentColor(colorFill);
							} else if (pathObject instanceof PathTileObject && pathClass == null && color !=null && color.getRGB() == PathPrefs.colorTileProperty().get()) {
								// Don't fill in empty, unclassified tiles
								colorFill = null; //DisplayHelpers.getMoreTranslucentColor(colorFill);
							}
						}
//						Color colorStroke = doOutline ? (colorFill == null ? color : (downsample > overlayOptions.strokeThinThicknessProperty().get() ? null : DisplayHelpers.darkenColor(color))) : null;
						Color colorStroke = doOutline ? (colorFill == null ? color : ColorToolsAwt.darkenColor(color)) : null;
						
						// For thick lines, antialiasing is very noticeable... less so for thin lines (of which there may be a huge number)
						if (isDetectedObject) {
							// Detections inside detections get half the line width
							if (pathObject.getParent() instanceof PathDetectionObject)
								stroke = getCachedStroke(PathPrefs.detectionStrokeThicknessProperty().get() / 2.0);
							else
								stroke = getCachedStroke(PathPrefs.detectionStrokeThicknessProperty().get());
						}
						else {
<<<<<<< HEAD
							double thicknessScale = downsample * (isSelected && !PathPrefs.getUseSelectedColor() ? 1.6 : 1);
							float thickness = (float)(PathPrefs.getThickStrokeThickness() * thicknessScale);
							if (isSelected && pathObject.getParent() == null && PathPrefs.isSelectionMode()) {
=======
							double thicknessScale = downsample * (isSelected && !PathPrefs.useSelectedColorProperty().get() ? 1.6 : 1);
							float thickness = (float)(PathPrefs.annotationStrokeThicknessProperty().get() * thicknessScale);
							if (isSelected && pathObject.getParent() == null && PathPrefs.selectionModeProperty().get()) {
>>>>>>> a0375632
								stroke = getCachedStrokeDashed(thickness);
							} else {
								stroke = getCachedStroke(thickness);
							}
						}
						
						g.setStroke(stroke);
						boolean paintSymbols = overlayOptions.getDetectionDisplayMode() == DetectionDisplayMode.CENTROIDS && 
								pathObject.isDetection() && !pathObject.isTile();
						if (paintSymbols) {
							pathROI = PathObjectTools.getROI(pathObject, true);
							double x = pathROI.getCentroidX();
							double y = pathROI.getCentroidY();
							double radius = PathPrefs.detectionStrokeThicknessProperty().get() * 2.0;
							if (pathObject.getParent() instanceof PathDetectionObject)
								radius /= 2.0;
							Shape shape;
							int nSubclasses = 0;
							if (pathClass != null) {
								nSubclasses = PathClassTools.splitNames(pathClass).size();
							}
							switch (nSubclasses) {
							case 0:
								var ellipse = localEllipse2D.get();
								ellipse.setFrame(x-radius, y-radius, radius*2, radius*2);								
								shape = ellipse;
								break;
							case 1:
								var rect = localRect2D.get();
								rect.setFrame(x-radius, y-radius, radius*2, radius*2);								
								shape = rect;
								break;
							case 2:
								var triangle = localPath2D.get();
								double sqrt3 = Math.sqrt(3.0);
								triangle.reset();
								triangle.moveTo(x, y-radius*2.0/sqrt3);
								triangle.lineTo(x-radius, y+radius/sqrt3);
								triangle.lineTo(x+radius, y+radius/sqrt3);
								triangle.closePath();
								shape = triangle;
								break;
							case 3:
								var plus = localPath2D.get();
								plus.reset();
								plus.moveTo(x, y-radius);
								plus.lineTo(x, y+radius);
								plus.moveTo(x-radius, y);
								plus.lineTo(x+radius, y);
								shape = plus;								
								break;
							default:
								var cross = localPath2D.get();
								cross.reset();
								radius /= Math.sqrt(2);
								cross.moveTo(x-radius, y-radius);
								cross.lineTo(x+radius, y+radius);
								cross.moveTo(x+radius, y-radius);
								cross.lineTo(x-radius, y+radius);
								shape = cross;
								break;
							}
							paintShape(shape, g, colorStroke, stroke, colorFill);
						} else if (pathObject instanceof PathCellObject) {
							PathCellObject cell = (PathCellObject)pathObject;
							if (overlayOptions.getShowCellBoundaries())
								paintROI(pathROI, g, colorStroke, stroke, colorFill, downsample);
							if (overlayOptions.getShowCellNuclei())
								paintROI(cell.getNucleusROI(), g, colorStroke, stroke, colorFill, downsample);
							painted = true;
<<<<<<< HEAD
						} else { // todo: MERGEFIX
							if (pathROI instanceof ArrowROI
							        || (overlayOptions.getFillAnnotations() && pathObject.isAnnotation() && pathObject.getPathClass() != PathClassFactory.getPathClass(PathClassFactory.StandardPathClasses.REGION))
                                    || (pathObject.isTMACore() && overlayOptions.getShowTMACoreLabels()))
=======
						} else {
							if ((overlayOptions.getFillAnnotations() &&
									pathObject.isAnnotation() && 
									pathObject.getPathClass() != PathClassFactory.getPathClass(StandardPathClasses.REGION) &&
									(pathObject.getPathClass() != null || !pathObject.hasChildren()))
									|| (pathObject.isTMACore() && overlayOptions.getShowTMACoreLabels()))
>>>>>>> a0375632
								paintROI(pathROI, g, colorStroke, stroke, ColorToolsAwt.getMoreTranslucentColor(colorStroke), downsample);
							else
								paintROI(pathROI, g, colorStroke, stroke, colorFill, downsample);
							painted = true;
						}
					}
				}
			}
		}
		// Paint the children, if necessary
		if (paintChildren) {
			for (PathObject childObject : pathObject.getChildObjectsAsArray()) {
				// Only call the painting method if required
				ROI childROI = childObject.getROI();
				if ((childROI != null && boundsDisplayed.intersects(childROI.getBoundsX(), childROI.getBoundsY(), childROI.getBoundsWidth(), childROI.getBoundsHeight()))
						|| childObject.hasChildren())
					painted = paintObject(childObject, paintChildren, g, boundsDisplayed, overlayOptions, selectionModel, downsample) | painted;
			}
		}
		return painted;
	}
	
	

	private static void paintROI(ROI pathROI, Graphics2D g, Color colorStroke, Stroke stroke, Color colorFill, double downsample) {
		if (pathROI == null)
			return;
//		pathROI.draw(g, colorStroke, colorFill);
		
		if (colorStroke == null && colorFill == null)
			return;
		
		Graphics2D g2d = (Graphics2D)g.create();
		if (RoiTools.isShapeROI(pathROI)) {
//			Shape shape = pathROI.getShape();
			Shape shape = shapeProvider.getShape(pathROI, downsample);
//			Shape shape = PathROIToolsAwt.getShape(pathROI);
			// Only pass the colorFill if we have an area (i.e. not a line/polyline)
			if (pathROI.isArea())
<<<<<<< HEAD
				paintShape(shape, g, colorStroke, stroke, colorFill, downsample);
			else if (pathROI.isLine())
				paintShape(shape, g, colorStroke, stroke, null, downsample);
		} else if (pathROI.isPoint()) {
			paintPoints(pathROI, g2d, PathPrefs.getDefaultPointRadius(), colorStroke, stroke, colorFill, downsample);
=======
				paintShape(shape, g, colorStroke, stroke, colorFill);
			else if (pathROI.isLine())
				paintShape(shape, g, colorStroke, stroke, null);
		} else if (pathROI.isPoint()) {
			paintPoints(pathROI, g2d, PathPrefs.pointRadiusProperty().get(), colorStroke, stroke, colorFill, downsample);
>>>>>>> a0375632
		}
		g2d.dispose();
	}


	static abstract class ShapePool<T extends Shape> {
		
		private Map<Thread, T> map = new WeakHashMap<>();
		
		protected abstract T createShape();
		
		public T getShape() {
			Thread thread = Thread.currentThread();
			T shape = map.get(thread);
			if (shape == null) {
				shape = createShape();
				map.put(thread, shape);
			}
			return shape;
		}
		
	}
	
	static class RectanglePool extends ShapePool<Rectangle2D> {

		@Override
		protected Rectangle2D createShape() {
			return new Rectangle2D.Double();
		}
		
	}
	
	static class EllipsePool extends ShapePool<Ellipse2D> {

		@Override
		protected Ellipse2D createShape() {
			return new Ellipse2D.Double();
		}
		
	}
	
	static class LinePool extends ShapePool<Line2D> {

		@Override
		protected Line2D createShape() {
			return new Line2D.Double();
		}
		
	}

	static class ArrowPool extends ShapePool<Arrow2D> {

		@Override
		protected Arrow2D createShape() {
			return new Arrow2D();
		}

	}

	/**
	 * 
	 * Convert PathShapes into Java AWT Shapes, reusing existing objects where possible in a thread-safe way.
	 * <p>
	 * The purpose is to facilitate painting, i.e. shapes are provided for use before being discarded.
	 * <p>
	 * It is essential that the calling code does not modify the shapes in any way, and it should also not return references
	 * to the shapes, as there is no guarantee they will remain in the same state whenever getShape is called again.
	 * 
	 * @author Pete Bankhead
	 *
	 */
	static class ShapeProvider {
		
		static final int MIN_SIMPLIFY_VERTICES = 250;
		
		private RectanglePool rectanglePool = new RectanglePool();
		private EllipsePool ellipsePool = new EllipsePool();
		private LinePool linePool = new LinePool();
		private ArrowPool arrowPool = new ArrowPool();

		// TODO: Consider if it makes sense to map to PathHierarchyImageServer preferred downsamples
		// (Only if shape simplification is often used for detection objects)
		private Map<ROI, Shape> map50 = Collections.synchronizedMap(new WeakHashMap<>());
		private Map<ROI, Shape> map20 = Collections.synchronizedMap(new WeakHashMap<>());
		private Map<ROI, Shape> map10 = Collections.synchronizedMap(new WeakHashMap<>());
		private Map<ROI, Shape> map = Collections.synchronizedMap(new WeakHashMap<>());
		
		
		private Map<ROI, Shape> getMap(final ROI shape, final double downsample) {
			// If we don't have many vertices, just return the main map - no need to simplify
			int nVertices = shape.getNumPoints();
//			if (shape instanceof PolygonROI)
//				nVertices = ((PolygonROI)shape).nVertices();
//			else if (shape instanceof AreaROI)
//				nVertices = ((AreaROI)shape).nVertices();
			if (nVertices < MIN_SIMPLIFY_VERTICES || !shape.isArea())
				return map;
			
			if (downsample > 50)
				return map50;
			if (downsample > 20)
				return map20;
			if (downsample > 10)
				return map10;
			return map;
		}
		
		private static Shape simplifyByDownsample(final Shape shape, final double downsample) {
<<<<<<< HEAD
			if (downsample > 50)
				return ShapeSimplifier.simplifyPath(shape instanceof Path2D ? (Path2D)shape : new Path2D.Float(shape), 50);
			if (downsample > 20)
				return ShapeSimplifier.simplifyPath(shape instanceof Path2D ? (Path2D)shape : new Path2D.Float(shape), 20);
			if (downsample > 10)
				return ShapeSimplifier.simplifyPath(shape instanceof Path2D ? (Path2D)shape : new Path2D.Float(shape), 10);
=======
			try {
				if (downsample > 50)
					return ShapeSimplifier.simplifyPath(shape instanceof Path2D ? (Path2D)shape : new Path2D.Float(shape), 50);
				if (downsample > 20)
					return ShapeSimplifier.simplifyPath(shape instanceof Path2D ? (Path2D)shape : new Path2D.Float(shape), 20);
				if (downsample > 10)
					return ShapeSimplifier.simplifyPath(shape instanceof Path2D ? (Path2D)shape : new Path2D.Float(shape), 10);
			} catch (Exception e) {
				logger.warn("Unable to simplify path: {}", e.getLocalizedMessage());
				logger.debug("", e);
			}
>>>>>>> a0375632
			return shape;
		}
		
		
		public Shape getShape(final ROI roi, final double downsample) {
			if (roi instanceof RectangleROI) {
				Rectangle2D rectangle = rectanglePool.getShape();
				rectangle.setFrame(roi.getBoundsX(), roi.getBoundsY(), roi.getBoundsWidth(), roi.getBoundsHeight());
				return rectangle;
			}

			if (roi instanceof EllipseROI) {
				Ellipse2D ellipse = ellipsePool.getShape();
				ellipse.setFrame(roi.getBoundsX(), roi.getBoundsY(), roi.getBoundsWidth(), roi.getBoundsHeight());
				return ellipse;
			}

			if (roi instanceof ArrowROI) {
				Arrow2D arrow = arrowPool.getShape();
				ArrowROI a = (ArrowROI)roi;

				return arrow.createShape(a.getX1(), a.getY1(), a.getX2(), a.getY2(), downsample);
			}

			if (roi instanceof LineROI) {
				Line2D line = linePool.getShape();
				LineROI l = (LineROI)roi;
				line.setLine(l.getX1(), l.getY1(), l.getX2(), l.getY2());
				return line;
			}
<<<<<<< HEAD

=======
			
>>>>>>> a0375632
			Map<ROI, Shape> map = getMap(roi, downsample);
//			map.clear();
			Shape shape = map.get(roi);
			if (shape == null) {
				shape = RoiTools.getShape(roi);
				// Downsample if we have to
				if (map != this.map) {
<<<<<<< HEAD
//					shape = GeometryTools.geometryToShape(
//							VWSimplifier.simplify(roi.getGeometry(), downsample)
//							);
=======
					// JTS methods are much slower
//					var simplifier = new DouglasPeuckerSimplifier(roi.getGeometry());
//					var simplifier = new VWSimplifier(roi.getGeometry());
//					simplifier.setDistanceTolerance(downsample);
//					simplifier.setEnsureValid(false);
//					shape = GeometryTools.geometryToShape(simplifier.getResultGeometry());
>>>>>>> a0375632
					shape = simplifyByDownsample(shape, downsample);
				}
				map.put(roi, shape);
			}
//			map.clear();
			return shape;
		}
		
	}
	
<<<<<<< HEAD
	
	public static void paintShape(Shape shape, Graphics2D g2d, Color colorStroke, Stroke stroke, Color colorFill, double downsample) {
		
//		if (shape instanceof Path2D && downsample > 10) {
//			Shape shape2 = downsampledShapes.get(shape);
//			if (shape2 == null) {
//				shape2 = ShapeSimplifierAwt.simplifyPath((Path2D)shape, 10);
//				if (shape2 != null) {
//					downsampledShapes.put(shape, shape2);
//					shape = shape2;
//				}
//			}
//		}
		
		
//		if (stroke != null)
//			g2d.setStroke(stroke);
//		g2d.setColor(colorStroke);
//		System.out.println("Drawing: " + AWTAreaROI.getVertices(shape).size());
//		for (Vertices v : AWTAreaROI.getVertices(shape)) {
//			g2d.draw(PathROIToolsAwt.getShape(new PolygonROI(v.getPoints())));
//			//				g2d.fill(PathROIToolsAwt.getShape(new PolygonROI(v.getPoints())));
//		}

=======
	/**
	 * Paint the specified shape with specified stroke and fill colors.
	 * @param shape shape to paint
	 * @param g2d graphics object
	 * @param colorStroke stroke color (may be null)
	 * @param stroke stroke (may be null)
	 * @param colorFill fill color (may be null)
	 */
	public static void paintShape(Shape shape, Graphics2D g2d, Color colorStroke, Stroke stroke, Color colorFill) {
>>>>>>> a0375632
		if (colorFill != null) {
			g2d.setColor(colorFill);
			g2d.fill(shape); 
		}
		if (colorStroke != null) {
			if (stroke != null)
				g2d.setStroke(stroke);
			g2d.setColor(colorStroke);
			g2d.draw(shape);
		}

		// TODO: Find a way to incorporate arrow heads
//		if (shape instanceof Line2D) {
//			Line2D line = (Line2D)shape;
//			double x1 = line.getX1();
//			double y1 = line.getY1();
//			double x2 = line.getX2();
//			double y2 = line.getY2();
//			double dx = x1 - x2;
//			double dy = y1 - y2;
//			double length = Math.sqrt(dx*dx + dy*dy);
//			// Unit vectors & perpendicular
//			dx /= length;
//			dy /= length;
//			double px = dy;
//			double py = -dx;
//			double scale = Math.min(length / 5.0, downsample * 40);
//			line.setLine(x1, y1, x1-dx*scale+px*scale/2, y1-dy*scale+py*scale/2);
//			g2d.draw(line);
//			line.setLine(x1, y1, x1-dx*scale-px*scale/2, y1-dy*scale-py*scale/2);
//			g2d.draw(line);
//		}
	}

	
<<<<<<< HEAD
	public static void paintPoints(ROI pathPoints, Graphics2D g2d, double radius, Color colorStroke, Stroke stroke, Color colorFill, double downsample) {
		PointsROI pathPointsROI = pathPoints instanceof PointsROI ? (PointsROI)pathPoints : null;
		if (pathPointsROI != null && PathPrefs.getShowPointHulls()) {
=======
	
	private static void paintPoints(ROI pathPoints, Graphics2D g2d, double radius, Color colorStroke, Stroke stroke, Color colorFill, double downsample) {
		PointsROI pathPointsROI = pathPoints instanceof PointsROI ? (PointsROI)pathPoints : null;
		if (pathPointsROI != null && PathPrefs.showPointHullsProperty().get()) {
>>>>>>> a0375632
			ROI convexHull = pathPointsROI.getConvexHull();
			if (convexHull != null) {
				Color colorHull = colorFill != null ? colorFill : colorStroke;
				colorHull = ColorToolsAwt.getColorWithOpacity(colorHull, 0.1);
				if (colorHull != null)
<<<<<<< HEAD
					paintShape(RoiTools.getShape(convexHull), g2d, null, null, colorHull, downsample);
=======
					paintShape(RoiTools.getShape(convexHull), g2d, null, null, colorHull);
>>>>>>> a0375632
//					getConvexHull().draw(g, null, colorHull);
			}
		}
		
		RectangularShape ellipse;
		
//		double radius = pathPointsROI == null ? PointsROI.defaultPointRadiusProperty().get() : pathPointsROI.getPointRadius();
		// Ensure that points are drawn with at least a radius of one, after any transforms have been applied
		double scale = Math.max(1, downsample);
		radius = (Math.max(1 / scale, radius));
		
<<<<<<< HEAD
		g2d.setStroke(stroke);
		for (Point2 p : pathPoints.getAllPoints()) {
=======
		// Get clip bounds
		Rectangle2D bounds = g2d.getClipBounds();
		if (bounds != null) {
			bounds.setRect(bounds.getX()-radius, bounds.getY()-radius, bounds.getWidth()+radius*2, bounds.getHeight()+radius*2);
		}
		// Don't fill if we have a small radius, and use a rectangle instead of an ellipse (as this repaints much faster)
		Graphics2D g = g2d;
		if (radius / downsample < 0.5) {
			if (colorStroke == null)
				colorStroke = colorFill;
			colorFill = null;
			ellipse = new Rectangle2D.Double();
			// Use opacity to avoid obscuring points completely
			int rule = AlphaComposite.SRC_OVER;
			float alpha = (float)(radius / downsample);
			var composite = g.getComposite();
			if (composite instanceof AlphaComposite) {
				var temp = (AlphaComposite)composite;
				rule = temp.getRule();
				alpha = temp.getAlpha() * alpha;
			}
			// If we are close to completely transparent, do not paint
			if (alpha < 0.01f)
				return;
			composite = AlphaComposite.getInstance(rule, alpha);
			g = (Graphics2D)g2d.create();
			g.setComposite(composite);
//			ellipse = new Ellipse2D.Double();
		} else
			ellipse = new Ellipse2D.Double();
		
		g.setStroke(stroke);
		for (Point2 p : pathPoints.getAllPoints()) {
			if (bounds != null && !bounds.contains(p.getX(), p.getY()))
				continue;
>>>>>>> a0375632
			ellipse.setFrame(p.getX()-radius, p.getY()-radius, radius*2, radius*2);
			if (colorFill != null) {
				g.setColor(colorFill);
				g.fill(ellipse);
			}
			if (colorStroke != null) {
				g.setColor(colorStroke);
				g.draw(ellipse);
			}
		}
		if (g != g2d)
			g.dispose();
	}
	
	
	static Stroke getCachedStrokeDashed(final Number thickness) {
		Stroke stroke = dashedStrokeMap.get(thickness);
		if (stroke == null) {
			stroke = new BasicStroke(
					thickness.floatValue(),
					BasicStroke.CAP_BUTT, BasicStroke.JOIN_MITER, 10f, new float[] {thickness.floatValue() * 5f}, 0f);
			dashedStrokeMap.put(thickness, stroke);
		}
		return stroke;
	}
<<<<<<< HEAD

=======
	
>>>>>>> a0375632
	static Stroke getCachedStroke(final Number thickness) {
		Stroke stroke = strokeMap.get(thickness);
		if (stroke == null) {
			stroke = new BasicStroke(thickness.floatValue());
			strokeMap.put(thickness, stroke);
		}
		return stroke;
	}
	
	private static Stroke getCachedStroke(final int thickness) {
		return getCachedStroke(Integer.valueOf(thickness));
	}
	
	/**
	 * Get a {@link BasicStroke} with the specified thickness.
	 * @param thickness
	 * @return
	 */
	public static Stroke getCachedStroke(final double thickness) {
		if (thickness == Math.rint(thickness))
			return getCachedStroke((int)thickness);
		return getCachedStroke(Float.valueOf((float)thickness));
	}
	
	
	/**
	 * Paint the handles onto a Graphics object, if we have a suitable (non-point) ROI.
	 * <p>
<<<<<<< HEAD
	 * The minimum and maximum handle size can be specified; if the same, all handles will have the same size.  If different,
	 * then the distance between consecutive handles will be used to influence the actual handle size.  This is helpful
	 * when handles are densely packed.
	 *
=======
	 * The minimum and maximum handle size can be specified; if the same, all handles will have the same size.  If different, 
	 * then the distance between consecutive handles will be used to influence the actual handle size.  This is helpful 
	 * when handles are densely packed.
	 * 
	 * @param roiEditor 
>>>>>>> a0375632
	 * @param g2d
	 * @param minHandleSize
	 * @param maxHandleSize
	 * @param colorStroke
	 * @param colorFill
	 */
<<<<<<< HEAD
	public static void paintHandles(final RoiEditor roiEditor, final Graphics2D g2d, final double minHandleSize, final double maxHandleSize, final Color colorStroke, final Color colorFill) {
=======
	public static void paintHandles(final RoiEditor roiEditor, final Graphics2D g2d, final double minHandleSize, final double maxHandleSize, final Color colorStroke, final Color colorFill) {		
>>>>>>> a0375632
		if (!(roiEditor.getROI() instanceof PointsROI))
			paintHandles(roiEditor.getHandles(), g2d, minHandleSize, maxHandleSize, colorStroke, colorFill);
	}

		/**
		 * Paint the handles onto a Graphics object.
		 * 
		 * @param g2d
		 * @param handleSize The width &amp; height of the shape used to draw the handles
		 * @param colorStroke
		 * @param colorFill
		 */
	/**
	 * Paint the handles onto a Graphics object, if we have a suitable (non-point) ROI.
	 * <p>
<<<<<<< HEAD
	 * The minimum and maximum handle size can be specified; if the same, all handles will have the same size.  If different,
	 * then the distance between consecutive handles will be used to influence the actual handle size.  This is helpful
	 * when handles are densely packed.
	 *
=======
	 * The minimum and maximum handle size can be specified; if the same, all handles will have the same size.  If different, 
	 * then the distance between consecutive handles will be used to influence the actual handle size.  This is helpful 
	 * when handles are densely packed.
	 * 
>>>>>>> a0375632
	 * @param handles
	 * @param g2d
	 * @param minHandleSize
	 * @param maxHandleSize
	 * @param colorStroke
	 * @param colorFill
	 */
<<<<<<< HEAD
	public static void paintHandles(final List<Point2> handles, final Graphics2D g2d, final double minHandleSize, final double maxHandleSize, final Color colorStroke, final Color colorFill) {
=======
	public static void paintHandles(final List<Point2> handles, final Graphics2D g2d, final double minHandleSize, final double maxHandleSize, final Color colorStroke, final Color colorFill) {		
>>>>>>> a0375632
			RectangularShape handleShape = new Rectangle2D.Double();
//			handleShape = new Ellipse2D.Double();
		
		int n = handles.size();
		if (minHandleSize == maxHandleSize) {
			for (Point2 p : handles) {
				double handleSize = minHandleSize;
				handleShape.setFrame(p.getX()-handleSize/2, p.getY()-handleSize/2, handleSize, handleSize);
				if (colorFill != null) {
					g2d.setColor(colorFill);
					g2d.fill(handleShape);
				}
				if (colorStroke != null) {
					g2d.setColor(colorStroke);
					g2d.draw(handleShape);
				}
			}
			return;
		} else {
			for (int i = 0; i < handles.size(); i++) {
				var current = handles.get(i);
				var before = handles.get((i + n - 1) % n);
				var after = handles.get((i + 1) % n);
				double distance = Math.sqrt(Math.min(current.distanceSq(before), current.distanceSq(after))) * 0.5;
				double size = Math.max(minHandleSize, Math.min(distance, maxHandleSize));
<<<<<<< HEAD

=======
				
>>>>>>> a0375632
				var p = current;
				handleShape.setFrame(p.getX()-size/2, p.getY()-size/2, size, size);
				if (colorFill != null) {
					g2d.setColor(colorFill);
					g2d.fill(handleShape);
				}
				if (colorStroke != null) {
					g2d.setColor(colorStroke);
					g2d.draw(handleShape);
				}
			}
		}
	}

		/**
		 * Paint connections between objects (e.g. from Delaunay triangulation).
		 * 
		 * @param connections
		 * @param hierarchy
		 * @param g2d
		 * @param color
		 * @param downsampleFactor
		 */
		public static void paintConnections(final PathObjectConnections connections, final PathObjectHierarchy hierarchy, Graphics2D g2d, final Color color, final double downsampleFactor) {
			if (hierarchy == null || connections == null || connections.isEmpty())
				return;

			float alpha = (float)(1f - downsampleFactor / 5);
			alpha = Math.min(alpha, 0.25f);
			float thickness = PathPrefs.detectionStrokeThicknessProperty().get();
			if (alpha < .1f || thickness / downsampleFactor <= 0.5)
				return;

			g2d = (Graphics2D)g2d.create();

			//		Shape clipShape = g2d.getClip();
			g2d.setStroke(getCachedStroke(thickness));
//			g2d.setComposite(AlphaComposite.getInstance(AlphaComposite.SRC_OVER, alpha * .5f));
			//		g2d.setColor(ColorToolsAwt.getColorWithOpacity(getPreferredOverlayColor(), 1));

			g2d.setColor(ColorToolsAwt.getColorWithOpacity(color.getRGB(), alpha));
//			g2d.setColor(Color.BLACK);
			Line2D line = new Line2D.Double();
			
			// We can have trouble whenever two objects are outside the clip, but their connections would be inside it
			// Here, we just enlarge the region (by quite a lot)
			// It's not guaranteed to work, but it usually does... and avoids much expensive computations
			Rectangle bounds = g2d.getClipBounds();
			int factor = 1;
			Rectangle bounds2 = factor > 0 ? new Rectangle(bounds.x-bounds.width*factor, bounds.y-bounds.height*factor, bounds.width*(factor*2+1), bounds.height*(factor*2+1)) : bounds;
			ImageRegion imageRegion = AwtTools.getImageRegion(bounds2, 0, 0);
//			ImageRegion imageRegion = AwtTools.getImageRegion(bounds, 0, 0);

			g2d.setRenderingHint(RenderingHints.KEY_ANTIALIASING, RenderingHints.VALUE_ANTIALIAS_OFF);
			g2d.setRenderingHint(RenderingHints.KEY_RENDERING, RenderingHints.VALUE_RENDER_SPEED);

//			g2d.draw(g2d.getClipBounds());
			
			Collection<PathObject> pathObjects = hierarchy.getObjectsForRegion(PathDetectionObject.class, imageRegion, null);
//			Collection<PathObject> pathObjects = hierarchy.getObjects(null, PathDetectionObject.class);
			//		double threshold = downsampleFactor*downsampleFactor*4;
				for (PathObject pathObject : pathObjects) {
					ROI roi = PathObjectTools.getROI(pathObject, true);
					double x1 = roi.getCentroidX();
					double y1 = roi.getCentroidY();
					for (PathObjectConnectionGroup dt : connections.getConnectionGroups()) {
					for (PathObject siblingObject : dt.getConnectedObjects(pathObject)) {
						ROI roi2 = PathObjectTools.getROI(siblingObject, true);
						double x2 = roi2.getCentroidX();
						double y2 = roi2.getCentroidY();
						if (bounds.intersectsLine(x1, y1, x2, y2)) {
							line.setLine(x1, y1, x2, y2);
							g2d.draw(line);
						}
					}
				}
			}

			g2d.dispose();
		}

	
//	@Override
//	public void draw(Graphics g, Color colorStroke, Color colorFill) {
//		if (colorStroke == null && colorFill == null)
//			return;
//		
//		// Complex shapes can be very slow to draw - if we require a highly downsampled version,
//		// then first cache a simplified version and draw that instead
//		Graphics2D g2d = (Graphics2D)g.create();
//		// Determine the scale (squared - no need to compute square root)
//		AffineTransform transform = g2d.getTransform();
//		double scaleSquared = transform.getScaleX()*transform.getScaleX() + transform.getShearX()*transform.getShearX();
//		if (scaleSquared > 0.1*0.1) {
//			super.draw(g, colorStroke, colorFill);
//			return;
//		}
//		
////		shapeSimplified = null;
//		if (shapeSimplified == null) {
//			shapeSimplified = ShapeSimplifier.simplifyPath(shape, 25);
//		}
//		if (colorFill != null) {
//			g2d.setColor(colorFill);
//			g2d.fill(shapeSimplified); 
//		}
//		if (colorStroke != null) {
//			g2d.setColor(colorStroke);
//			g2d.draw(shapeSimplified);
//		}
//		g2d.dispose();
//	}
	
	
//	public void draw(Graphics g, Color colorStroke, Color colorFill);
	
		
	
}<|MERGE_RESOLUTION|>--- conflicted
+++ resolved
@@ -16,19 +16,13 @@
  * MERCHANTABILITY or FITNESS FOR A PARTICULAR PURPOSE.  See the
  * GNU General Public License for more details.
  * 
- * You should have received a copy of the GNU General Public License 
+ * You should have received a copy of the GNU General Public License
  * along with QuPath.  If not, see <https://www.gnu.org/licenses/>.
  * #L%
  */
 
 package qupath.lib.gui.viewer;
 
-<<<<<<< HEAD
-import java.awt.*;
-import java.awt.geom.*;
-import java.awt.image.BufferedImage;
-import java.util.*;
-=======
 import java.awt.AlphaComposite;
 import java.awt.BasicStroke;
 import java.awt.Color;
@@ -49,57 +43,32 @@
 import java.util.Collection;
 import java.util.Collections;
 import java.util.HashMap;
->>>>>>> a0375632
 import java.util.List;
+import java.util.Map;
+import java.util.WeakHashMap;
 
 import org.slf4j.Logger;
 import org.slf4j.LoggerFactory;
 
 import qupath.lib.awt.common.AwtTools;
 import qupath.lib.color.ColorToolsAwt;
-<<<<<<< HEAD
 import qupath.lib.geom.Arrow2D;
 import qupath.lib.geom.Point2;
-import qupath.lib.gui.helpers.ColorToolsFX;
-import qupath.lib.gui.helpers.MeasurementMapper;
-=======
-import qupath.lib.geom.Point2;
->>>>>>> a0375632
 import qupath.lib.gui.prefs.PathPrefs;
 import qupath.lib.gui.tools.ColorToolsFX;
 import qupath.lib.gui.tools.MeasurementMapper;
 import qupath.lib.gui.viewer.OverlayOptions.DetectionDisplayMode;
-import qupath.lib.objects.PathCellObject;
-import qupath.lib.objects.PathDetectionObject;
-import qupath.lib.objects.PathObject;
-import qupath.lib.objects.PathObjectConnectionGroup;
-import qupath.lib.objects.PathObjectConnections;
-import qupath.lib.objects.PathObjectTools;
-import qupath.lib.objects.PathTileObject;
-import qupath.lib.objects.TMACoreObject;
+import qupath.lib.objects.*;
 import qupath.lib.objects.classes.PathClass;
 import qupath.lib.objects.classes.PathClassFactory;
 import qupath.lib.objects.classes.PathClassFactory.StandardPathClasses;
-<<<<<<< HEAD
-=======
 import qupath.lib.objects.classes.PathClassTools;
->>>>>>> a0375632
 import qupath.lib.objects.hierarchy.PathObjectHierarchy;
 import qupath.lib.objects.hierarchy.TMAGrid;
 import qupath.lib.objects.hierarchy.events.PathObjectSelectionModel;
 import qupath.lib.plugins.ParallelTileObject;
 import qupath.lib.regions.ImageRegion;
-import qupath.lib.roi.EllipseROI;
-import qupath.lib.roi.LineROI;
-import qupath.lib.roi.RoiTools;
-import qupath.lib.roi.PointsROI;
-import qupath.lib.roi.RectangleROI;
-import qupath.lib.roi.RoiEditor;
-import qupath.lib.roi.ShapeSimplifier;
-<<<<<<< HEAD
 import qupath.lib.roi.*;
-=======
->>>>>>> a0375632
 import qupath.lib.roi.interfaces.ROI;
 
 
@@ -117,20 +86,11 @@
 	
 	private static Map<Number, Stroke> strokeMap = new HashMap<>();
 	private static Map<Number, Stroke> dashedStrokeMap = new HashMap<>();
-<<<<<<< HEAD
-
-=======
-	
->>>>>>> a0375632
+
 	private PathHierarchyPaintingHelper() {}
-	
+
 	/**
-<<<<<<< HEAD
-	 * Create a thumbnail image, with the overlay painted.
-	 * If a BufferedImage is supplied, it will be used if it has the required width &amp; height - otherwise a new one will be generated.
-=======
 	 * Paint the specified objects.
->>>>>>> a0375632
 	 * 
 	 * @param g2d the graphics object on which the objects should be painted
 	 * @param boundsDisplayed the displayable bounds, which can be used to filter out objects beyond the visible region
@@ -154,7 +114,7 @@
 	
 	/**
 	 * Paint the specified tissue microarray grid.
-	 * 
+	 *
 	 * @param g2d the graphics object on which the objects should be painted
 	 * @param tmaGrid the TMA grid
 	 * @param overlayOptions the overlay options defining how objects should be painted
@@ -245,7 +205,7 @@
 	private static ThreadLocal<Path2D> localPath2D = ThreadLocal.withInitial(Path2D.Double::new);
 	private static ThreadLocal<Rectangle2D> localRect2D = ThreadLocal.withInitial(Rectangle2D.Double::new);
 	private static ThreadLocal<Ellipse2D> localEllipse2D = ThreadLocal.withInitial(Ellipse2D.Double::new);
-	
+
 	/**
 	 * Paint an object (or, more precisely, its ROI), optionally along with the ROIs of any child objects.
 	 * 
@@ -271,11 +231,7 @@
 		// Always paint the selected object
 		// Note: this makes the assumption that child ROIs are completely contained within their parents;
 		//			this probably should be the case, but isn't guaranteed
-<<<<<<< HEAD
-		boolean isSelected = (selectionModel != null && selectionModel.isSelected(pathObject)) && (PathPrefs.getUseSelectedColor() || !PathObjectTools.hasPointROI(pathObject));
-=======
 		boolean isSelected = (selectionModel != null && selectionModel.isSelected(pathObject)) && (PathPrefs.useSelectedColorProperty().get() || !PathObjectTools.hasPointROI(pathObject));
->>>>>>> a0375632
 		boolean isDetectedObject = pathObject.isDetection() || (pathObject.isTile() && pathObject.hasMeasurements());
 		
 		// Check if the PathClass isn't being shown
@@ -292,11 +248,7 @@
 			double roiBoundsY = pathROI.getBoundsY();
 			double roiBoundsWidth = pathROI.getBoundsWidth();
 			double roiBoundsHeight = pathROI.getBoundsHeight();
-<<<<<<< HEAD
 			if (PathObjectTools.hasPointROI(pathObject) || boundsDisplayed == null ||
-=======
-			if (PathObjectTools.hasPointROI(pathObject) || boundsDisplayed == null || 
->>>>>>> a0375632
 					pathROI instanceof LineROI || 
 					boundsDisplayed.intersects(roiBoundsX, roiBoundsY, Math.max(roiBoundsWidth, 1), Math.max(roiBoundsHeight, 1))) {
 			
@@ -369,6 +321,9 @@
 								// Don't fill in empty, unclassified tiles
 								colorFill = null; //DisplayHelpers.getMoreTranslucentColor(colorFill);
 							}
+						} else if (pathObject instanceof PathAnnotationObject &&
+								((PathAnnotationObject) pathObject).shouldFill()) {
+							colorFill = ColorToolsAwt.getColorWithOpacity(color, 0.2);
 						}
 //						Color colorStroke = doOutline ? (colorFill == null ? color : (downsample > overlayOptions.strokeThinThicknessProperty().get() ? null : DisplayHelpers.darkenColor(color))) : null;
 						Color colorStroke = doOutline ? (colorFill == null ? color : ColorToolsAwt.darkenColor(color)) : null;
@@ -380,17 +335,10 @@
 								stroke = getCachedStroke(PathPrefs.detectionStrokeThicknessProperty().get() / 2.0);
 							else
 								stroke = getCachedStroke(PathPrefs.detectionStrokeThicknessProperty().get());
-						}
-						else {
-<<<<<<< HEAD
-							double thicknessScale = downsample * (isSelected && !PathPrefs.getUseSelectedColor() ? 1.6 : 1);
-							float thickness = (float)(PathPrefs.getThickStrokeThickness() * thicknessScale);
-							if (isSelected && pathObject.getParent() == null && PathPrefs.isSelectionMode()) {
-=======
+						} else {
 							double thicknessScale = downsample * (isSelected && !PathPrefs.useSelectedColorProperty().get() ? 1.6 : 1);
 							float thickness = (float)(PathPrefs.annotationStrokeThicknessProperty().get() * thicknessScale);
 							if (isSelected && pathObject.getParent() == null && PathPrefs.selectionModeProperty().get()) {
->>>>>>> a0375632
 								stroke = getCachedStrokeDashed(thickness);
 							} else {
 								stroke = getCachedStroke(thickness);
@@ -398,7 +346,7 @@
 						}
 						
 						g.setStroke(stroke);
-						boolean paintSymbols = overlayOptions.getDetectionDisplayMode() == DetectionDisplayMode.CENTROIDS && 
+						boolean paintSymbols = overlayOptions.getDetectionDisplayMode() == DetectionDisplayMode.CENTROIDS &&
 								pathObject.isDetection() && !pathObject.isTile();
 						if (paintSymbols) {
 							pathROI = PathObjectTools.getROI(pathObject, true);
@@ -415,12 +363,12 @@
 							switch (nSubclasses) {
 							case 0:
 								var ellipse = localEllipse2D.get();
-								ellipse.setFrame(x-radius, y-radius, radius*2, radius*2);								
+								ellipse.setFrame(x-radius, y-radius, radius*2, radius*2);
 								shape = ellipse;
 								break;
 							case 1:
 								var rect = localRect2D.get();
-								rect.setFrame(x-radius, y-radius, radius*2, radius*2);								
+								rect.setFrame(x-radius, y-radius, radius*2, radius*2);
 								shape = rect;
 								break;
 							case 2:
@@ -440,7 +388,7 @@
 								plus.lineTo(x, y+radius);
 								plus.moveTo(x-radius, y);
 								plus.lineTo(x+radius, y);
-								shape = plus;								
+								shape = plus;
 								break;
 							default:
 								var cross = localPath2D.get();
@@ -461,19 +409,13 @@
 							if (overlayOptions.getShowCellNuclei())
 								paintROI(cell.getNucleusROI(), g, colorStroke, stroke, colorFill, downsample);
 							painted = true;
-<<<<<<< HEAD
-						} else { // todo: MERGEFIX
+						} else {
 							if (pathROI instanceof ArrowROI
-							        || (overlayOptions.getFillAnnotations() && pathObject.isAnnotation() && pathObject.getPathClass() != PathClassFactory.getPathClass(PathClassFactory.StandardPathClasses.REGION))
-                                    || (pathObject.isTMACore() && overlayOptions.getShowTMACoreLabels()))
-=======
-						} else {
-							if ((overlayOptions.getFillAnnotations() &&
-									pathObject.isAnnotation() && 
+									|| ((overlayOptions.getFillAnnotations() &&
+									pathObject.isAnnotation() &&
 									pathObject.getPathClass() != PathClassFactory.getPathClass(StandardPathClasses.REGION) &&
 									(pathObject.getPathClass() != null || !pathObject.hasChildren()))
-									|| (pathObject.isTMACore() && overlayOptions.getShowTMACoreLabels()))
->>>>>>> a0375632
+									|| (pathObject.isTMACore() && overlayOptions.getShowTMACoreLabels())))
 								paintROI(pathROI, g, colorStroke, stroke, ColorToolsAwt.getMoreTranslucentColor(colorStroke), downsample);
 							else
 								paintROI(pathROI, g, colorStroke, stroke, colorFill, downsample);
@@ -488,8 +430,7 @@
 			for (PathObject childObject : pathObject.getChildObjectsAsArray()) {
 				// Only call the painting method if required
 				ROI childROI = childObject.getROI();
-				if ((childROI != null && boundsDisplayed.intersects(childROI.getBoundsX(), childROI.getBoundsY(), childROI.getBoundsWidth(), childROI.getBoundsHeight()))
-						|| childObject.hasChildren())
+				if ((childROI != null && boundsDisplayed.intersects(childROI.getBoundsX(), childROI.getBoundsY(), childROI.getBoundsWidth(), childROI.getBoundsHeight())) || childObject.hasChildren())
 					painted = paintObject(childObject, paintChildren, g, boundsDisplayed, overlayOptions, selectionModel, downsample) | painted;
 			}
 		}
@@ -513,23 +454,15 @@
 //			Shape shape = PathROIToolsAwt.getShape(pathROI);
 			// Only pass the colorFill if we have an area (i.e. not a line/polyline)
 			if (pathROI.isArea())
-<<<<<<< HEAD
-				paintShape(shape, g, colorStroke, stroke, colorFill, downsample);
-			else if (pathROI.isLine())
-				paintShape(shape, g, colorStroke, stroke, null, downsample);
-		} else if (pathROI.isPoint()) {
-			paintPoints(pathROI, g2d, PathPrefs.getDefaultPointRadius(), colorStroke, stroke, colorFill, downsample);
-=======
 				paintShape(shape, g, colorStroke, stroke, colorFill);
 			else if (pathROI.isLine())
 				paintShape(shape, g, colorStroke, stroke, null);
 		} else if (pathROI.isPoint()) {
 			paintPoints(pathROI, g2d, PathPrefs.pointRadiusProperty().get(), colorStroke, stroke, colorFill, downsample);
->>>>>>> a0375632
 		}
 		g2d.dispose();
 	}
-
+	
 
 	static abstract class ShapePool<T extends Shape> {
 		
@@ -634,14 +567,6 @@
 		}
 		
 		private static Shape simplifyByDownsample(final Shape shape, final double downsample) {
-<<<<<<< HEAD
-			if (downsample > 50)
-				return ShapeSimplifier.simplifyPath(shape instanceof Path2D ? (Path2D)shape : new Path2D.Float(shape), 50);
-			if (downsample > 20)
-				return ShapeSimplifier.simplifyPath(shape instanceof Path2D ? (Path2D)shape : new Path2D.Float(shape), 20);
-			if (downsample > 10)
-				return ShapeSimplifier.simplifyPath(shape instanceof Path2D ? (Path2D)shape : new Path2D.Float(shape), 10);
-=======
 			try {
 				if (downsample > 50)
 					return ShapeSimplifier.simplifyPath(shape instanceof Path2D ? (Path2D)shape : new Path2D.Float(shape), 50);
@@ -653,7 +578,6 @@
 				logger.warn("Unable to simplify path: {}", e.getLocalizedMessage());
 				logger.debug("", e);
 			}
->>>>>>> a0375632
 			return shape;
 		}
 		
@@ -684,11 +608,7 @@
 				line.setLine(l.getX1(), l.getY1(), l.getX2(), l.getY2());
 				return line;
 			}
-<<<<<<< HEAD
-
-=======
-			
->>>>>>> a0375632
+
 			Map<ROI, Shape> map = getMap(roi, downsample);
 //			map.clear();
 			Shape shape = map.get(roi);
@@ -696,18 +616,12 @@
 				shape = RoiTools.getShape(roi);
 				// Downsample if we have to
 				if (map != this.map) {
-<<<<<<< HEAD
-//					shape = GeometryTools.geometryToShape(
-//							VWSimplifier.simplify(roi.getGeometry(), downsample)
-//							);
-=======
 					// JTS methods are much slower
 //					var simplifier = new DouglasPeuckerSimplifier(roi.getGeometry());
 //					var simplifier = new VWSimplifier(roi.getGeometry());
 //					simplifier.setDistanceTolerance(downsample);
 //					simplifier.setEnsureValid(false);
 //					shape = GeometryTools.geometryToShape(simplifier.getResultGeometry());
->>>>>>> a0375632
 					shape = simplifyByDownsample(shape, downsample);
 				}
 				map.put(roi, shape);
@@ -718,32 +632,6 @@
 		
 	}
 	
-<<<<<<< HEAD
-	
-	public static void paintShape(Shape shape, Graphics2D g2d, Color colorStroke, Stroke stroke, Color colorFill, double downsample) {
-		
-//		if (shape instanceof Path2D && downsample > 10) {
-//			Shape shape2 = downsampledShapes.get(shape);
-//			if (shape2 == null) {
-//				shape2 = ShapeSimplifierAwt.simplifyPath((Path2D)shape, 10);
-//				if (shape2 != null) {
-//					downsampledShapes.put(shape, shape2);
-//					shape = shape2;
-//				}
-//			}
-//		}
-		
-		
-//		if (stroke != null)
-//			g2d.setStroke(stroke);
-//		g2d.setColor(colorStroke);
-//		System.out.println("Drawing: " + AWTAreaROI.getVertices(shape).size());
-//		for (Vertices v : AWTAreaROI.getVertices(shape)) {
-//			g2d.draw(PathROIToolsAwt.getShape(new PolygonROI(v.getPoints())));
-//			//				g2d.fill(PathROIToolsAwt.getShape(new PolygonROI(v.getPoints())));
-//		}
-
-=======
 	/**
 	 * Paint the specified shape with specified stroke and fill colors.
 	 * @param shape shape to paint
@@ -753,7 +641,6 @@
 	 * @param colorFill fill color (may be null)
 	 */
 	public static void paintShape(Shape shape, Graphics2D g2d, Color colorStroke, Stroke stroke, Color colorFill) {
->>>>>>> a0375632
 		if (colorFill != null) {
 			g2d.setColor(colorFill);
 			g2d.fill(shape); 
@@ -764,51 +651,18 @@
 			g2d.setColor(colorStroke);
 			g2d.draw(shape);
 		}
-
-		// TODO: Find a way to incorporate arrow heads
-//		if (shape instanceof Line2D) {
-//			Line2D line = (Line2D)shape;
-//			double x1 = line.getX1();
-//			double y1 = line.getY1();
-//			double x2 = line.getX2();
-//			double y2 = line.getY2();
-//			double dx = x1 - x2;
-//			double dy = y1 - y2;
-//			double length = Math.sqrt(dx*dx + dy*dy);
-//			// Unit vectors & perpendicular
-//			dx /= length;
-//			dy /= length;
-//			double px = dy;
-//			double py = -dx;
-//			double scale = Math.min(length / 5.0, downsample * 40);
-//			line.setLine(x1, y1, x1-dx*scale+px*scale/2, y1-dy*scale+py*scale/2);
-//			g2d.draw(line);
-//			line.setLine(x1, y1, x1-dx*scale-px*scale/2, y1-dy*scale-py*scale/2);
-//			g2d.draw(line);
-//		}
-	}
-
-	
-<<<<<<< HEAD
-	public static void paintPoints(ROI pathPoints, Graphics2D g2d, double radius, Color colorStroke, Stroke stroke, Color colorFill, double downsample) {
-		PointsROI pathPointsROI = pathPoints instanceof PointsROI ? (PointsROI)pathPoints : null;
-		if (pathPointsROI != null && PathPrefs.getShowPointHulls()) {
-=======
+	}
+	
 	
 	private static void paintPoints(ROI pathPoints, Graphics2D g2d, double radius, Color colorStroke, Stroke stroke, Color colorFill, double downsample) {
 		PointsROI pathPointsROI = pathPoints instanceof PointsROI ? (PointsROI)pathPoints : null;
 		if (pathPointsROI != null && PathPrefs.showPointHullsProperty().get()) {
->>>>>>> a0375632
 			ROI convexHull = pathPointsROI.getConvexHull();
 			if (convexHull != null) {
 				Color colorHull = colorFill != null ? colorFill : colorStroke;
 				colorHull = ColorToolsAwt.getColorWithOpacity(colorHull, 0.1);
 				if (colorHull != null)
-<<<<<<< HEAD
-					paintShape(RoiTools.getShape(convexHull), g2d, null, null, colorHull, downsample);
-=======
 					paintShape(RoiTools.getShape(convexHull), g2d, null, null, colorHull);
->>>>>>> a0375632
 //					getConvexHull().draw(g, null, colorHull);
 			}
 		}
@@ -820,10 +674,6 @@
 		double scale = Math.max(1, downsample);
 		radius = (Math.max(1 / scale, radius));
 		
-<<<<<<< HEAD
-		g2d.setStroke(stroke);
-		for (Point2 p : pathPoints.getAllPoints()) {
-=======
 		// Get clip bounds
 		Rectangle2D bounds = g2d.getClipBounds();
 		if (bounds != null) {
@@ -854,12 +704,11 @@
 //			ellipse = new Ellipse2D.Double();
 		} else
 			ellipse = new Ellipse2D.Double();
-		
+
 		g.setStroke(stroke);
 		for (Point2 p : pathPoints.getAllPoints()) {
 			if (bounds != null && !bounds.contains(p.getX(), p.getY()))
 				continue;
->>>>>>> a0375632
 			ellipse.setFrame(p.getX()-radius, p.getY()-radius, radius*2, radius*2);
 			if (colorFill != null) {
 				g.setColor(colorFill);
@@ -885,11 +734,7 @@
 		}
 		return stroke;
 	}
-<<<<<<< HEAD
-
-=======
-	
->>>>>>> a0375632
+
 	static Stroke getCachedStroke(final Number thickness) {
 		Stroke stroke = strokeMap.get(thickness);
 		if (stroke == null) {
@@ -918,29 +763,18 @@
 	/**
 	 * Paint the handles onto a Graphics object, if we have a suitable (non-point) ROI.
 	 * <p>
-<<<<<<< HEAD
 	 * The minimum and maximum handle size can be specified; if the same, all handles will have the same size.  If different,
 	 * then the distance between consecutive handles will be used to influence the actual handle size.  This is helpful
 	 * when handles are densely packed.
 	 *
-=======
-	 * The minimum and maximum handle size can be specified; if the same, all handles will have the same size.  If different, 
-	 * then the distance between consecutive handles will be used to influence the actual handle size.  This is helpful 
-	 * when handles are densely packed.
-	 * 
-	 * @param roiEditor 
->>>>>>> a0375632
+	 * @param roiEditor
 	 * @param g2d
 	 * @param minHandleSize
 	 * @param maxHandleSize
 	 * @param colorStroke
 	 * @param colorFill
 	 */
-<<<<<<< HEAD
 	public static void paintHandles(final RoiEditor roiEditor, final Graphics2D g2d, final double minHandleSize, final double maxHandleSize, final Color colorStroke, final Color colorFill) {
-=======
-	public static void paintHandles(final RoiEditor roiEditor, final Graphics2D g2d, final double minHandleSize, final double maxHandleSize, final Color colorStroke, final Color colorFill) {		
->>>>>>> a0375632
 		if (!(roiEditor.getROI() instanceof PointsROI))
 			paintHandles(roiEditor.getHandles(), g2d, minHandleSize, maxHandleSize, colorStroke, colorFill);
 	}
@@ -956,17 +790,10 @@
 	/**
 	 * Paint the handles onto a Graphics object, if we have a suitable (non-point) ROI.
 	 * <p>
-<<<<<<< HEAD
 	 * The minimum and maximum handle size can be specified; if the same, all handles will have the same size.  If different,
 	 * then the distance between consecutive handles will be used to influence the actual handle size.  This is helpful
 	 * when handles are densely packed.
 	 *
-=======
-	 * The minimum and maximum handle size can be specified; if the same, all handles will have the same size.  If different, 
-	 * then the distance between consecutive handles will be used to influence the actual handle size.  This is helpful 
-	 * when handles are densely packed.
-	 * 
->>>>>>> a0375632
 	 * @param handles
 	 * @param g2d
 	 * @param minHandleSize
@@ -974,11 +801,7 @@
 	 * @param colorStroke
 	 * @param colorFill
 	 */
-<<<<<<< HEAD
 	public static void paintHandles(final List<Point2> handles, final Graphics2D g2d, final double minHandleSize, final double maxHandleSize, final Color colorStroke, final Color colorFill) {
-=======
-	public static void paintHandles(final List<Point2> handles, final Graphics2D g2d, final double minHandleSize, final double maxHandleSize, final Color colorStroke, final Color colorFill) {		
->>>>>>> a0375632
 			RectangularShape handleShape = new Rectangle2D.Double();
 //			handleShape = new Ellipse2D.Double();
 		
@@ -1004,11 +827,7 @@
 				var after = handles.get((i + 1) % n);
 				double distance = Math.sqrt(Math.min(current.distanceSq(before), current.distanceSq(after))) * 0.5;
 				double size = Math.max(minHandleSize, Math.min(distance, maxHandleSize));
-<<<<<<< HEAD
-
-=======
-				
->>>>>>> a0375632
+
 				var p = current;
 				handleShape.setFrame(p.getX()-size/2, p.getY()-size/2, size, size);
 				if (colorFill != null) {
