/*-
 * #%L
 * This file is part of QuPath.
 * %%
 * Copyright (C) 2014 - 2016 The Queen's University of Belfast, Northern Ireland
 * Contact: IP Management (ipmanagement@qub.ac.uk)
 * Copyright (C) 2018 - 2020 QuPath developers, The University of Edinburgh
 * %%
 * QuPath is free software: you can redistribute it and/or modify
 * it under the terms of the GNU General Public License as
 * published by the Free Software Foundation, either version 3 of the
 * License, or (at your option) any later version.
 * 
 * QuPath is distributed in the hope that it will be useful,
 * but WITHOUT ANY WARRANTY; without even the implied warranty of
 * MERCHANTABILITY or FITNESS FOR A PARTICULAR PURPOSE.  See the
 * GNU General Public License for more details.
 * 
 * You should have received a copy of the GNU General Public License 
 * along with QuPath.  If not, see <https://www.gnu.org/licenses/>.
 * #L%
 */

package qupath.lib.gui.viewer.tools;

import java.awt.geom.Point2D;
<<<<<<< HEAD
=======
import java.util.Collections;
>>>>>>> a0375632
import java.util.stream.Collectors;

import org.slf4j.Logger;
import org.slf4j.LoggerFactory;

import javafx.scene.Cursor;
import javafx.scene.input.MouseEvent;
<<<<<<< HEAD
import qupath.lib.gui.QuPathGUI.DefaultMode;
import qupath.lib.gui.prefs.PathPrefs;
import qupath.lib.gui.viewer.ModeWrapper;
import qupath.lib.gui.viewer.QuPathViewer;
=======
import qupath.lib.gui.QuPathGUI;
import qupath.lib.gui.prefs.PathPrefs;
>>>>>>> a0375632
import qupath.lib.objects.PathAnnotationObject;
import qupath.lib.objects.PathObject;
import qupath.lib.objects.PathObjects;
import qupath.lib.objects.classes.PathClassTools;
import qupath.lib.objects.classes.Reclassifier;
import qupath.lib.objects.hierarchy.PathObjectHierarchy;
import qupath.lib.regions.ImagePlane;
import qupath.lib.roi.PolygonROI;
import qupath.lib.roi.PolylineROI;
import qupath.lib.roi.RoiEditor;
import qupath.lib.roi.interfaces.ROI;

/**
 * Abstract PathTool for drawing ROIs.
 * 
 * @author Pete Bankhead
 *
 */
abstract class AbstractPathROITool extends AbstractPathTool {
	
	final private static Logger logger = LoggerFactory.getLogger(AbstractPathROITool.class);
<<<<<<< HEAD
	
	
	AbstractPathROITool(ModeWrapper modes) {
		super(modes);
	}
=======
>>>>>>> a0375632

	/**
	 * Create a new ROI with the given starting coordinates.
	 * 
	 * @param e
	 * @param x
	 * @param y
	 * @param plane
	 * @return
	 */
	protected abstract ROI createNewROI(MouseEvent e, double x, double y, ImagePlane plane);
	
	/**
	 * Create a new annotation & set it in the current viewer.
	 * 
	 * @param x
	 * @param y
	 * @return
	 */
	PathObject createNewAnnotation(MouseEvent e, double x, double y) {
		
<<<<<<< HEAD
=======
		var viewer = getViewer();
>>>>>>> a0375632
		var currentObject = viewer.getSelectedObject();
		var editor = viewer.getROIEditor();
		if (currentObject != null && currentObject.getParent() == null && currentObject.getROI() == editor.getROI() && (editor.isTranslating() || editor.hasActiveHandle())) {
			logger.warn("Creating a new annotation before a previous one was complete - {} will be discarded!", currentObject);
		}
		
		logger.trace("Creating new annotation at ({}, {}", x, y);
		PathObjectHierarchy hierarchy = viewer.getHierarchy();
		if (hierarchy == null) {
			logger.warn("Cannot create new annotation - no hierarchy available!");
			return null;
		}
		ROI roi = createNewROI(e, x, y, viewer.getImagePlane());
		if (roi == null)
			return null;
		
<<<<<<< HEAD
		PathObject pathObject = PathObjects.createAnnotationObject(roi, PathPrefs.getAutoSetAnnotationClass());
		var selectionModel = hierarchy.getSelectionModel();
		if (PathPrefs.isSelectionMode() && !selectionModel.noSelection())
=======
		PathObject pathObject = PathObjects.createAnnotationObject(roi, PathPrefs.autoSetAnnotationClassProperty().get());
		var selectionModel = hierarchy.getSelectionModel();
		if (PathPrefs.selectionModeProperty().get() && !selectionModel.noSelection())
>>>>>>> a0375632
			viewer.setSelectedObject(pathObject, true);		
		else
			viewer.setSelectedObject(pathObject);
		return pathObject;
	}
	
	
	@Override
	public void mousePressed(MouseEvent e) {
		super.mousePressed(e);
		if (!e.isPrimaryButtonDown() || e.isConsumed()) {
            return;
        }
		
		var viewer = getViewer();
		PathObjectHierarchy hierarchy = viewer.getHierarchy();
		if (hierarchy == null)
			return;
		
		PathObject currentObject = viewer.getSelectedObject();
		ROI currentROI = currentObject == null ? null : currentObject.getROI();
		RoiEditor editor = viewer.getROIEditor();
		
		boolean adjustingPolygon = (currentROI instanceof PolygonROI || currentROI instanceof PolylineROI) && editor.getROI() == currentROI && (editor.isTranslating() || editor.hasActiveHandle());

		// If we're adjusting a polygon/polyline with an appropriate tool, return at leave it up to the tool to handle the custom things
		if (adjustingPolygon) {
<<<<<<< HEAD
			if (viewer.getMode() == DefaultMode.POLYGON || viewer.getMode() == DefaultMode.POLYLINE)
=======
			if (viewer.getActiveTool() == PathTools.POLYGON || viewer.getActiveTool() == PathTools.POLYLINE)
>>>>>>> a0375632
				return;
			else {
				viewer.getHierarchy().getSelectionModel().clearSelection();
				viewer.getHierarchy().fireHierarchyChangedEvent(currentObject);
			}
		}

		// Find out the coordinates in the image domain
		Point2D p2 = mouseLocationToImage(e, false, requestPixelSnapping());
		double xx = p2.getX();
		double yy = p2.getY();
		if (xx < 0 || yy < 0 || xx >= viewer.getServerWidth() || yy >= viewer.getServerHeight())
			return;
						
		// If we are double-clicking & we don't have a polygon, see if we can access a ROI
<<<<<<< HEAD
		if (!PathPrefs.isSelectionMode() && e.getClickCount() > 1) {
			// Reset parent... for now
			resetCurrentParent();		
=======
		if (!PathPrefs.selectionModeProperty().get() && e.getClickCount() > 1) {
			// Reset parent... for now
			resetConstrainedAreaParent();		
>>>>>>> a0375632
			tryToSelect(xx, yy, e.getClickCount()-2, false);
			e.consume();
			return;
		}

		// Set the current parent object based on the first click
<<<<<<< HEAD
		setCurrentParent(hierarchy, getSelectableObjectList(xx, yy)
				.stream()
				.filter(p -> !p.isDetection())
				.findFirst()
				.orElseGet(() -> null),
				null);
=======
		setConstrainedAreaParent(hierarchy, xx, yy, Collections.emptyList());
>>>>>>> a0375632
		
		// Create a new annotation
		PathObject pathObject = createNewAnnotation(e, xx, yy);
		if (pathObject == null)
			return;
		
		// Start editing the ROI immediately
		editor.setROI(pathObject.getROI());
		editor.grabHandle(xx, yy, viewer.getMaxROIHandleSize() * 1.5, e.isShiftDown());
	}
	
	
	
	@Override
	public void mouseMoved(MouseEvent e) {
		super.mouseMoved(e);
		ensureCursorType(Cursor.CROSSHAIR);
	}

	
<<<<<<< HEAD
=======
	/**
	 * Return true if this tool would prefer to switch back to 'Move' after a ROI has been drawn.
	 * @return
	 */
	protected boolean preferReturnToMove() {
		return PathPrefs.returnToMoveModeProperty().get();
	}
	
>>>>>>> a0375632
	
	/**
	 * When drawing an object is complete, add it to the hierarchy - or whatever else is required.
	 * 
	 * @param e
	 * @param pathObject
	 */
	void commitObjectToHierarchy(MouseEvent e, PathObject pathObject) {
		if (pathObject == null)
			return;
		
<<<<<<< HEAD
=======
		var viewer = getViewer();
>>>>>>> a0375632
		PathObjectHierarchy hierarchy = viewer.getHierarchy();
		
		var currentROI = pathObject.getROI();
		
		// If we are in selection mode, try to get objects to select
<<<<<<< HEAD
		if (PathPrefs.isSelectionMode()) {
			var pathClass = PathPrefs.getAutoSetAnnotationClass();
=======
		if (PathPrefs.selectionModeProperty().get()) {
			var pathClass = PathPrefs.autoSetAnnotationClassProperty().get();
>>>>>>> a0375632
			var toSelect = hierarchy.getObjectsForROI(null, currentROI);
			if (!toSelect.isEmpty() && pathClass != null) {
				boolean retainIntensityClass = !(PathClassTools.isPositiveOrGradedIntensityClass(pathClass) || PathClassTools.isNegativeClass(pathClass));
				var reclassified = toSelect.stream()
						.filter(p -> p.getPathClass() != pathClass)
						.map(p -> new Reclassifier(p, pathClass, retainIntensityClass))
						.filter(r -> r.apply())
						.map(r -> r.getPathObject())
						.collect(Collectors.toList());
				if (!reclassified.isEmpty()) {
					hierarchy.fireObjectClassificationsChangedEvent(this, reclassified);
				}
			}
			if (pathObject.getParent() != null)
				hierarchy.removeObject(pathObject, true);
			//				else
			//					viewer.getHierarchy().fireHierarchyChangedEvent(this);
			if (toSelect.isEmpty())
				viewer.setSelectedObject(null);
			else if (e.isShiftDown()) {
				hierarchy.getSelectionModel().deselectObject(pathObject);
				hierarchy.getSelectionModel().selectObjects(toSelect);
			} else
				hierarchy.getSelectionModel().setSelectedObjects(toSelect, null);
		} else {
			if (!requestParentClipping(e)) {
				if (currentROI.isEmpty()) {
					pathObject = null;
				} else
					hierarchy.addPathObject(pathObject); // Ensure object is within the hierarchy
			} else {
				ROI roiNew = refineROIByParent(pathObject.getROI());
				if (roiNew.isEmpty()) {
					hierarchy.removeObject(pathObject, true);
					pathObject = null;
				} else {
					((PathAnnotationObject)pathObject).setROI(roiNew);
					hierarchy.addPathObjectBelowParent(getCurrentParent(), pathObject, true);
				}
			}
			if (pathObject != null)
				viewer.setSelectedObject(pathObject);
			else
				viewer.getHierarchy().getSelectionModel().clearSelection();
		}
				
		var editor = viewer.getROIEditor();
		editor.ensureHandlesUpdated();
		editor.resetActiveHandle();
<<<<<<< HEAD
		if (PathPrefs.getReturnToMoveMode() && modes.getMode() != DefaultMode.BRUSH && modes.getMode() != DefaultMode.WAND)
			modes.setMode(DefaultMode.MOVE);
	}
	
	
	@Override
	public void deregisterTool(QuPathViewer viewer) {
		super.deregisterTool(viewer);
	}
=======
		
		if (preferReturnToMove()) {
			var qupath = QuPathGUI.getInstance();
			if (qupath != null)
				qupath.setSelectedTool(PathTools.MOVE);
		}
	}

>>>>>>> a0375632
	
}<|MERGE_RESOLUTION|>--- conflicted
+++ resolved
@@ -24,10 +24,7 @@
 package qupath.lib.gui.viewer.tools;
 
 import java.awt.geom.Point2D;
-<<<<<<< HEAD
-=======
 import java.util.Collections;
->>>>>>> a0375632
 import java.util.stream.Collectors;
 
 import org.slf4j.Logger;
@@ -35,15 +32,8 @@
 
 import javafx.scene.Cursor;
 import javafx.scene.input.MouseEvent;
-<<<<<<< HEAD
-import qupath.lib.gui.QuPathGUI.DefaultMode;
-import qupath.lib.gui.prefs.PathPrefs;
-import qupath.lib.gui.viewer.ModeWrapper;
-import qupath.lib.gui.viewer.QuPathViewer;
-=======
 import qupath.lib.gui.QuPathGUI;
 import qupath.lib.gui.prefs.PathPrefs;
->>>>>>> a0375632
 import qupath.lib.objects.PathAnnotationObject;
 import qupath.lib.objects.PathObject;
 import qupath.lib.objects.PathObjects;
@@ -65,14 +55,6 @@
 abstract class AbstractPathROITool extends AbstractPathTool {
 	
 	final private static Logger logger = LoggerFactory.getLogger(AbstractPathROITool.class);
-<<<<<<< HEAD
-	
-	
-	AbstractPathROITool(ModeWrapper modes) {
-		super(modes);
-	}
-=======
->>>>>>> a0375632
 
 	/**
 	 * Create a new ROI with the given starting coordinates.
@@ -94,10 +76,7 @@
 	 */
 	PathObject createNewAnnotation(MouseEvent e, double x, double y) {
 		
-<<<<<<< HEAD
-=======
 		var viewer = getViewer();
->>>>>>> a0375632
 		var currentObject = viewer.getSelectedObject();
 		var editor = viewer.getROIEditor();
 		if (currentObject != null && currentObject.getParent() == null && currentObject.getROI() == editor.getROI() && (editor.isTranslating() || editor.hasActiveHandle())) {
@@ -114,15 +93,9 @@
 		if (roi == null)
 			return null;
 		
-<<<<<<< HEAD
-		PathObject pathObject = PathObjects.createAnnotationObject(roi, PathPrefs.getAutoSetAnnotationClass());
-		var selectionModel = hierarchy.getSelectionModel();
-		if (PathPrefs.isSelectionMode() && !selectionModel.noSelection())
-=======
 		PathObject pathObject = PathObjects.createAnnotationObject(roi, PathPrefs.autoSetAnnotationClassProperty().get());
 		var selectionModel = hierarchy.getSelectionModel();
 		if (PathPrefs.selectionModeProperty().get() && !selectionModel.noSelection())
->>>>>>> a0375632
 			viewer.setSelectedObject(pathObject, true);		
 		else
 			viewer.setSelectedObject(pathObject);
@@ -150,11 +123,7 @@
 
 		// If we're adjusting a polygon/polyline with an appropriate tool, return at leave it up to the tool to handle the custom things
 		if (adjustingPolygon) {
-<<<<<<< HEAD
-			if (viewer.getMode() == DefaultMode.POLYGON || viewer.getMode() == DefaultMode.POLYLINE)
-=======
 			if (viewer.getActiveTool() == PathTools.POLYGON || viewer.getActiveTool() == PathTools.POLYLINE)
->>>>>>> a0375632
 				return;
 			else {
 				viewer.getHierarchy().getSelectionModel().clearSelection();
@@ -170,31 +139,16 @@
 			return;
 						
 		// If we are double-clicking & we don't have a polygon, see if we can access a ROI
-<<<<<<< HEAD
-		if (!PathPrefs.isSelectionMode() && e.getClickCount() > 1) {
-			// Reset parent... for now
-			resetCurrentParent();		
-=======
 		if (!PathPrefs.selectionModeProperty().get() && e.getClickCount() > 1) {
 			// Reset parent... for now
 			resetConstrainedAreaParent();		
->>>>>>> a0375632
 			tryToSelect(xx, yy, e.getClickCount()-2, false);
 			e.consume();
 			return;
 		}
 
 		// Set the current parent object based on the first click
-<<<<<<< HEAD
-		setCurrentParent(hierarchy, getSelectableObjectList(xx, yy)
-				.stream()
-				.filter(p -> !p.isDetection())
-				.findFirst()
-				.orElseGet(() -> null),
-				null);
-=======
 		setConstrainedAreaParent(hierarchy, xx, yy, Collections.emptyList());
->>>>>>> a0375632
 		
 		// Create a new annotation
 		PathObject pathObject = createNewAnnotation(e, xx, yy);
@@ -215,8 +169,6 @@
 	}
 
 	
-<<<<<<< HEAD
-=======
 	/**
 	 * Return true if this tool would prefer to switch back to 'Move' after a ROI has been drawn.
 	 * @return
@@ -225,7 +177,6 @@
 		return PathPrefs.returnToMoveModeProperty().get();
 	}
 	
->>>>>>> a0375632
 	
 	/**
 	 * When drawing an object is complete, add it to the hierarchy - or whatever else is required.
@@ -237,22 +188,14 @@
 		if (pathObject == null)
 			return;
 		
-<<<<<<< HEAD
-=======
 		var viewer = getViewer();
->>>>>>> a0375632
 		PathObjectHierarchy hierarchy = viewer.getHierarchy();
 		
 		var currentROI = pathObject.getROI();
 		
 		// If we are in selection mode, try to get objects to select
-<<<<<<< HEAD
-		if (PathPrefs.isSelectionMode()) {
-			var pathClass = PathPrefs.getAutoSetAnnotationClass();
-=======
 		if (PathPrefs.selectionModeProperty().get()) {
 			var pathClass = PathPrefs.autoSetAnnotationClassProperty().get();
->>>>>>> a0375632
 			var toSelect = hierarchy.getObjectsForROI(null, currentROI);
 			if (!toSelect.isEmpty() && pathClass != null) {
 				boolean retainIntensityClass = !(PathClassTools.isPositiveOrGradedIntensityClass(pathClass) || PathClassTools.isNegativeClass(pathClass));
@@ -302,17 +245,6 @@
 		var editor = viewer.getROIEditor();
 		editor.ensureHandlesUpdated();
 		editor.resetActiveHandle();
-<<<<<<< HEAD
-		if (PathPrefs.getReturnToMoveMode() && modes.getMode() != DefaultMode.BRUSH && modes.getMode() != DefaultMode.WAND)
-			modes.setMode(DefaultMode.MOVE);
-	}
-	
-	
-	@Override
-	public void deregisterTool(QuPathViewer viewer) {
-		super.deregisterTool(viewer);
-	}
-=======
 		
 		if (preferReturnToMove()) {
 			var qupath = QuPathGUI.getInstance();
@@ -321,6 +253,5 @@
 		}
 	}
 
->>>>>>> a0375632
 	
 }