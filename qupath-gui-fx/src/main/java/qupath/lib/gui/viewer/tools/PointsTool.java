/*-
 * #%L
 * This file is part of QuPath.
 * %%
 * Copyright (C) 2014 - 2016 The Queen's University of Belfast, Northern Ireland
 * Contact: IP Management (ipmanagement@qub.ac.uk)
 * Copyright (C) 2018 - 2020 QuPath developers, The University of Edinburgh
 * %%
 * QuPath is free software: you can redistribute it and/or modify
 * it under the terms of the GNU General Public License as
 * published by the Free Software Foundation, either version 3 of the
 * License, or (at your option) any later version.
 * 
 * QuPath is distributed in the hope that it will be useful,
 * but WITHOUT ANY WARRANTY; without even the implied warranty of
 * MERCHANTABILITY or FITNESS FOR A PARTICULAR PURPOSE.  See the
 * GNU General Public License for more details.
 * 
 * You should have received a copy of the GNU General Public License 
 * along with QuPath.  If not, see <https://www.gnu.org/licenses/>.
 * #L%
 */

package qupath.lib.gui.viewer.tools;

import java.awt.geom.Point2D;
import java.util.ArrayList;
import java.util.List;

import javafx.scene.Cursor;
import javafx.scene.input.MouseButton;
import javafx.scene.input.MouseEvent;
import qupath.lib.geom.Point2;
import qupath.lib.gui.prefs.PathPrefs;
import qupath.lib.images.servers.ImageServer;
import qupath.lib.objects.PathObject;
import qupath.lib.objects.PathObjectTools;
import qupath.lib.objects.PathObjects;
import qupath.lib.objects.PathROIObject;
import qupath.lib.objects.hierarchy.PathObjectHierarchy;
import qupath.lib.regions.ImagePlane;
import qupath.lib.roi.PointsROI;
import qupath.lib.roi.ROIs;
import qupath.lib.roi.RoiEditor;
import qupath.lib.roi.interfaces.ROI;

/**
 * PathTool for adding points to point objects.
 * 
 * @author Pete Bankhead
 *
 */
public class PointsTool extends AbstractPathTool {

	private PointsROI getCurrentPoints() {
		var viewer = getViewer();
		PathObject currentObject = viewer.getSelectedObject();
		if (currentObject == null)
			return null;
		return (currentObject.getROI() instanceof PointsROI) ? (PointsROI)currentObject.getROI() : null;
	}
	
	/**
	 * Return false.
	 * @return
	 */
	@Override
	protected boolean requestPixelSnapping() {
		return false;
	}
<<<<<<< HEAD

=======
	
>>>>>>> a0375632
	@Override
	public void mouseReleased(MouseEvent e) {
		super.mouseReleased(e);
		if (e.getButton() != MouseButton.PRIMARY || e.isConsumed()) {
            return;
        }
		
		PointsROI points = getCurrentPoints();
		if (points == null)
			return;

		var viewer = getViewer();
		RoiEditor editor = viewer.getROIEditor();
		editor.resetActiveHandle();
		
		var currentObject = viewer.getSelectedObject();
<<<<<<< HEAD
		viewer.getHierarchy().updateObject(currentObject);
=======
		viewer.getHierarchy().updateObject(currentObject, false);
>>>>>>> a0375632
//		viewer.getHierarchy().fireHierarchyChangedEvent(this, vcurrentObject);

//		// Find out the coordinates in the image domain & update the adjustment
//		Point2D p = viewer.componentPointToImagePoint(e.getX(), e.getY(), null, false);
//		points.finishAdjusting(p.getX(), p.getY(), e.isShiftDown());
//		points.resetMeasurements();
	}
	
	
	@Override
	public void mouseDragged(MouseEvent e) {
		super.mouseDragged(e);
		if (!e.isPrimaryButtonDown() || e.isConsumed()) {
            return;
        }
		
		var viewer = getViewer();
		RoiEditor editor = viewer.getROIEditor();
		if (!(editor.getROI() instanceof PointsROI) || !editor.hasActiveHandle())
			return;
		
		PointsROI points = getCurrentPoints();
		
		// Find out the coordinates in the image domain & update the adjustment
		Point2D pAdjusting = mouseLocationToImage(e, true, requestPixelSnapping());
<<<<<<< HEAD
//		double radius = PointsROI.getDefaultPointRadius();
=======
//		double radius = PointsROI.defaultPointRadiusProperty().get();
>>>>>>> a0375632
		PointsROI points2 = (PointsROI)editor.setActiveHandlePosition(pAdjusting.getX(), pAdjusting.getY(), 0.25, e.isShiftDown());
		if (points2 == points)
			return;
		
		PathROIObject currentObject = (PathROIObject)viewer.getSelectedObject();
		currentObject.setROI(points2);
		viewer.repaint();
		
//		viewer.getHierarchy().fireHierarchyChangedEvent(this, currentObject);

//		//		points.updateAdjustment(pAdjusting.getX(), pAdjusting.getY(), e.isShiftDown());
//		
////		Point2 p = points.getNearest(pAdjusting.getX(), pAdjusting.getY(), radius);
//		if (p == null) {
//		} else {
//			p.setLocation(pAdjusting.getX(), pAdjusting.getY());
////			points.resetMeasurements();
//			viewer.repaint();
//		}
	}
	
	
	private ROI removeNearbyPoint(PointsROI points, double x, double y, double distance) {
		if (points == null)
			return points;
		Point2 p = points.getNearest(x, y, distance);
		return removePoint(points, p);
	}
	
	
	/**
	 * Alt-clicks remove the selected point, or selects a new 'family' of points (i.e. a different object) if
	 * a point from the current object isn't clicked.
	 * 
	 * @param x
	 * @param y
	 * @param currentObject
	 * @return
	 */
	private boolean handleAltClick(double x, double y, PathObject currentObject) {
		var viewer = getViewer();
		PathObjectHierarchy hierarchy = viewer.getHierarchy();
<<<<<<< HEAD
		double distance = PathPrefs.getDefaultPointRadius();
=======
		double distance = PathPrefs.pointRadiusProperty().get();
>>>>>>> a0375632
		// Remove a point if the current selection has one
		if (currentObject != null && PathObjectTools.hasPointROI(currentObject)) {
			PointsROI points = (PointsROI)currentObject.getROI();
			ROI points2 = removeNearbyPoint(points, x, y, distance);
			if (points != points2) {
				((PathROIObject)currentObject).setROI(points2);
<<<<<<< HEAD
				hierarchy.updateObject(currentObject);
=======
				hierarchy.updateObject(currentObject, false);
>>>>>>> a0375632
//				hierarchy.fireHierarchyChangedEvent(this, currentObject);
				return true;
			}
		}
		
		// Activate a points object if there is one
		for (PathObject pathObject : hierarchy.getPointObjects(PathObject.class)) {
			// Don't check the current object again
			if (pathObject == currentObject)
				continue;
			// See if we've almost clicked on a point
			if (((PointsROI)pathObject.getROI()).getNearest(x, y, distance) != null) {
				viewer.setSelectedObject(pathObject);
//				hierarchy.getSelectionModel().setSelectedPathObject(pathObject);
				return true;
			}
		}
		// Select nothing
		viewer.setSelectedObject(null);
		
		return true;
	}
	
	
	@Override
	public void mousePressed(MouseEvent e) {
		super.mousePressed(e);
		if (!e.isPrimaryButtonDown() || e.isConsumed()) {
            return;
        }
		
		// Get a server, if we can
		var viewer = getViewer();
		ImageServer<?> server = viewer.getServer();
		if (server == null)
			return;

		// Find out the coordinates in the image domain
		Point2D p = mouseLocationToImage(e, false, requestPixelSnapping());
		double xx = p.getX();
		double yy = p.getY();

		// If we are outside the image, ignore click
		if (xx < 0 || yy < 0 || xx >= server.getWidth() || yy >= server.getHeight())
			return;

		// See if we have a selected ROI
		PathObject currentObjectTemp = viewer.getSelectedObject();
		if (!(currentObjectTemp == null || currentObjectTemp instanceof PathROIObject))
			return;
		PathROIObject currentObject = (PathROIObject)currentObjectTemp;
		ROI currentROI = currentObject == null ? null : currentObject.getROI();
		
		RoiEditor editor = viewer.getROIEditor();
		double radius = PathPrefs.pointRadiusProperty().get();
		
		ROI points = (currentROI != null && currentROI.isPoint()) ? currentROI : null;
		// If Alt is pressed, try to delete a point
		if (e.isAltDown()) {
			handleAltClick(xx, yy, currentObject);
		} 
		// Create a new ROI if we've got Alt & Shift pressed - or we just don't have a point ROI
<<<<<<< HEAD
		else if (points == null || (!PathPrefs.getMultipointTool() && !editor.grabHandle(xx, yy, radius, e.isShiftDown()))
				|| (e.isShiftDown() && e.getClickCount() > 1)) {
			// PathPoints is effectively ready from the start - don't need to finalize
			points = ROIs.createPointsROI(xx, yy, ImagePlane.getDefaultPlane());

			currentObject = (PathROIObject)PathObjects.createAnnotationObject(points, PathPrefs.getAutoSetAnnotationClass());
			viewer.getHierarchy().addPathObject(currentObject);
			viewer.setSelectedObject(currentObject);

=======
		else if (points == null || (!PathPrefs.multipointToolProperty().get() && !editor.grabHandle(xx, yy, radius, e.isShiftDown()))
				|| (e.isShiftDown() && e.getClickCount() > 1)) {
			// PathPoints is effectively ready from the start - don't need to finalize
			points = ROIs.createPointsROI(xx, yy, ImagePlane.getDefaultPlane());
			
			currentObject = (PathROIObject)PathObjects.createAnnotationObject(points,  PathPrefs.autoSetAnnotationClassProperty().get());
			viewer.getHierarchy().addPathObject(currentObject);
			viewer.setSelectedObject(currentObject);
			
>>>>>>> a0375632
//			viewer.createAnnotationObject(points);
			editor.setROI(points);
			editor.grabHandle(xx, yy, radius, e.isShiftDown());
		} else if (points != null) {
			// Add point to current ROI, or adjust the position of a nearby point
			ROI points2 = addPoint(points, xx, yy, radius);
			if (points2 == points) {
				// If we didn't add a point, try to grab a handle
				if (!editor.grabHandle(xx, yy, radius, e.isShiftDown()))
					return;
				points2 = (PointsROI)editor.setActiveHandlePosition(xx, yy, 0.25, e.isShiftDown());
			} else {
				editor.setROI(points2);
				editor.grabHandle(xx, yy, radius, e.isShiftDown());
			}
			if (points2 != points) {
				currentObject.setROI(points2);
<<<<<<< HEAD
				viewer.getHierarchy().updateObject(currentObject);
=======
				viewer.getHierarchy().updateObject(currentObject, true);
>>>>>>> a0375632
//				viewer.getHierarchy().fireHierarchyChangedEvent(this, currentObject);
			}
		}
		viewer.repaint();
	}
	
	
	@Override
	public void mouseMoved(MouseEvent e) {
		super.mouseMoved(e);
		ensureCursorType(Cursor.CROSSHAIR);
	}
	
	
	
	
	/**
	 * Add a point only if it has a separation of at least minimumSeparation from all other points
	 * currently stored, otherwise do nothing.
	 * 
	 * @param x
	 * @param y
	 * @param minimumSeparation
	 */
	private ROI addPoint(final ROI points, final double x, final double y, final double minimumSeparation) {
		// Can't add NaN points
		if (Double.isNaN(x + y))
			return points;

		List<Point2> pointsList = points.getAllPoints();
		if (minimumSeparation > 0) {
			// Test for separation
			double threshold = minimumSeparation*minimumSeparation;
			for (Point2 p : pointsList)
				if (p.distanceSq(x, y) < threshold)
					return points;
		}
		List<Point2> pointsList2 = new ArrayList<>(pointsList);
		pointsList2.add(new Point2(x, y));
		return ROIs.createPointsROI(pointsList2, ImagePlane.getPlaneWithChannel(points.getC(), points.getZ(), points.getT()));
	}
	
	
	
	private ROI removePoint(final ROI points, final Point2 point) {
		if (point == null)
			return points;
		List<Point2> pointsList = new ArrayList<>(points.getAllPoints());
		if (pointsList.remove(point)) {
			return ROIs.createPointsROI(pointsList, ImagePlane.getPlaneWithChannel(points.getC(), points.getZ(), points.getT()));
		}
		return points;
	}
	
	

}<|MERGE_RESOLUTION|>--- conflicted
+++ resolved
@@ -68,11 +68,7 @@
 	protected boolean requestPixelSnapping() {
 		return false;
 	}
-<<<<<<< HEAD
-
-=======
-	
->>>>>>> a0375632
+	
 	@Override
 	public void mouseReleased(MouseEvent e) {
 		super.mouseReleased(e);
@@ -89,11 +85,7 @@
 		editor.resetActiveHandle();
 		
 		var currentObject = viewer.getSelectedObject();
-<<<<<<< HEAD
-		viewer.getHierarchy().updateObject(currentObject);
-=======
 		viewer.getHierarchy().updateObject(currentObject, false);
->>>>>>> a0375632
 //		viewer.getHierarchy().fireHierarchyChangedEvent(this, vcurrentObject);
 
 //		// Find out the coordinates in the image domain & update the adjustment
@@ -119,11 +111,7 @@
 		
 		// Find out the coordinates in the image domain & update the adjustment
 		Point2D pAdjusting = mouseLocationToImage(e, true, requestPixelSnapping());
-<<<<<<< HEAD
-//		double radius = PointsROI.getDefaultPointRadius();
-=======
 //		double radius = PointsROI.defaultPointRadiusProperty().get();
->>>>>>> a0375632
 		PointsROI points2 = (PointsROI)editor.setActiveHandlePosition(pAdjusting.getX(), pAdjusting.getY(), 0.25, e.isShiftDown());
 		if (points2 == points)
 			return;
@@ -166,22 +154,14 @@
 	private boolean handleAltClick(double x, double y, PathObject currentObject) {
 		var viewer = getViewer();
 		PathObjectHierarchy hierarchy = viewer.getHierarchy();
-<<<<<<< HEAD
-		double distance = PathPrefs.getDefaultPointRadius();
-=======
 		double distance = PathPrefs.pointRadiusProperty().get();
->>>>>>> a0375632
 		// Remove a point if the current selection has one
 		if (currentObject != null && PathObjectTools.hasPointROI(currentObject)) {
 			PointsROI points = (PointsROI)currentObject.getROI();
 			ROI points2 = removeNearbyPoint(points, x, y, distance);
 			if (points != points2) {
 				((PathROIObject)currentObject).setROI(points2);
-<<<<<<< HEAD
-				hierarchy.updateObject(currentObject);
-=======
 				hierarchy.updateObject(currentObject, false);
->>>>>>> a0375632
 //				hierarchy.fireHierarchyChangedEvent(this, currentObject);
 				return true;
 			}
@@ -244,17 +224,6 @@
 			handleAltClick(xx, yy, currentObject);
 		} 
 		// Create a new ROI if we've got Alt & Shift pressed - or we just don't have a point ROI
-<<<<<<< HEAD
-		else if (points == null || (!PathPrefs.getMultipointTool() && !editor.grabHandle(xx, yy, radius, e.isShiftDown()))
-				|| (e.isShiftDown() && e.getClickCount() > 1)) {
-			// PathPoints is effectively ready from the start - don't need to finalize
-			points = ROIs.createPointsROI(xx, yy, ImagePlane.getDefaultPlane());
-
-			currentObject = (PathROIObject)PathObjects.createAnnotationObject(points, PathPrefs.getAutoSetAnnotationClass());
-			viewer.getHierarchy().addPathObject(currentObject);
-			viewer.setSelectedObject(currentObject);
-
-=======
 		else if (points == null || (!PathPrefs.multipointToolProperty().get() && !editor.grabHandle(xx, yy, radius, e.isShiftDown()))
 				|| (e.isShiftDown() && e.getClickCount() > 1)) {
 			// PathPoints is effectively ready from the start - don't need to finalize
@@ -264,7 +233,6 @@
 			viewer.getHierarchy().addPathObject(currentObject);
 			viewer.setSelectedObject(currentObject);
 			
->>>>>>> a0375632
 //			viewer.createAnnotationObject(points);
 			editor.setROI(points);
 			editor.grabHandle(xx, yy, radius, e.isShiftDown());
@@ -282,11 +250,7 @@
 			}
 			if (points2 != points) {
 				currentObject.setROI(points2);
-<<<<<<< HEAD
-				viewer.getHierarchy().updateObject(currentObject);
-=======
 				viewer.getHierarchy().updateObject(currentObject, true);
->>>>>>> a0375632
 //				viewer.getHierarchy().fireHierarchyChangedEvent(this, currentObject);
 			}
 		}
