/*-
 * #%L
 * This file is part of QuPath.
 * %%
 * Copyright (C) 2014 - 2016 The Queen's University of Belfast, Northern Ireland
 * Contact: IP Management (ipmanagement@qub.ac.uk)
 * Copyright (C) 2018 - 2020 QuPath developers, The University of Edinburgh
 * %%
 * QuPath is free software: you can redistribute it and/or modify
 * it under the terms of the GNU General Public License as
 * published by the Free Software Foundation, either version 3 of the
 * License, or (at your option) any later version.
 * 
 * QuPath is distributed in the hope that it will be useful,
 * but WITHOUT ANY WARRANTY; without even the implied warranty of
 * MERCHANTABILITY or FITNESS FOR A PARTICULAR PURPOSE.  See the
 * GNU General Public License for more details.
 * 
 * You should have received a copy of the GNU General Public License 
 * along with QuPath.  If not, see <https://www.gnu.org/licenses/>.
 * #L%
 */

package qupath.lib.gui.viewer.overlays;

import java.awt.BasicStroke;
import java.awt.Color;
import java.awt.Graphics;
import java.awt.Graphics2D;
import java.awt.RenderingHints;
import java.awt.image.BufferedImage;
import qupath.lib.gui.viewer.GridLines;
import qupath.lib.gui.viewer.OverlayOptions;
import qupath.lib.images.ImageData;
import qupath.lib.images.servers.ImageServer;
import qupath.lib.images.servers.PixelCalibration;
import qupath.lib.regions.ImageRegion;


/**
 * An overlay used to show a (counting) grid on top of an image.
 * 
 * @author Pete Bankhead
 *
 */
public class GridOverlay extends AbstractOverlay {

	/**
	 * Constructor.
	 * @param overlayOptions overlay options to control the grid display
	 */
	public GridOverlay(final OverlayOptions overlayOptions) {
		super(overlayOptions);
	}
	
	@Override
	public boolean isVisible() {
		return super.isVisible() && getOverlayOptions().getShowGrid();
	}

	@Override
	public void paintOverlay(final Graphics2D g, final ImageRegion imageRegion, final double downsampleFactor, final ImageData<BufferedImage> imageData, final boolean paintCompletely) {
		if (!isVisible() || imageData == null)
			return;

		
		Graphics2D g2d = (Graphics2D)g.create();
		// Set alpha composite if needed
		setAlphaComposite(g2d);
		
		// Ensure antialias is on...?
		g2d.setRenderingHint(RenderingHints.KEY_ANTIALIASING, RenderingHints.VALUE_ANTIALIAS_ON);
		
		// Draw grid lines
		g2d.setStroke(new BasicStroke((float)(downsampleFactor*1.5)));
<<<<<<< HEAD
		drawGrid(getOverlayOptions().getGridLines(), g2d, getServer(), downsampleFactor, imageRegion, getPreferredOverlayColor());
=======
		drawGrid(getOverlayOptions().getGridLines(), g2d, imageData.getServer(), downsampleFactor, imageRegion, getPreferredOverlayColor());
>>>>>>> a0375632
		
		g2d.dispose();
	}

<<<<<<< HEAD

	@Override
	public boolean supportsImageDataChange() {
		return true;
	}

=======
>>>>>>> a0375632
	private static void drawGrid(final GridLines gridLines, final Graphics g, final ImageServer<?> server, final double downsample, final ImageRegion imageRegion, final Color color) {
			// Get the image server, and check if we know the pixel size in microns
			if (server == null || (gridLines.useMicrons() && !server.getPixelCalibration().hasPixelSizeMicrons()))
				return;
			
			Graphics2D g2d = (Graphics2D)g.create();
			
			// Convert microns to pixels if needed
			double startXpx = gridLines.getStartX();
			double startYpx = gridLines.getStartY();
			double spaceXpx = gridLines.getSpaceX();
			double spaceYpx = gridLines.getSpaceY();
			if (gridLines.useMicrons()) {
				PixelCalibration cal = server.getPixelCalibration();
				startXpx /= cal.getPixelWidthMicrons();
				startYpx /= cal.getPixelHeightMicrons();
				spaceXpx /= cal.getPixelWidthMicrons();
				spaceYpx /= cal.getPixelHeightMicrons();
			}
			
			// Do the painting
			if (color != null)
				g2d.setColor(color);
			
			// Compute image coordinate boundaries according to what is actually visible within the image
			int minImageX = imageRegion.getX();
			int maxImageX = imageRegion.getX() + imageRegion.getWidth();
			int minImageY = imageRegion.getY();
			int maxImageY = imageRegion.getY() + imageRegion.getHeight();
			
			// Draw horizontal & vertical lines within the visible range
			// If the lines will be too dense, fill a rectangle instead
			if (spaceXpx > 0) {
				if (spaceXpx > downsample) {
					for (double x = startXpx; x < server.getWidth(); x += spaceXpx) {
						// Check if we are within range
						if (x < minImageX || x > maxImageX)
							continue;
						g2d.drawLine((int)(x + .5), minImageY, (int)(x + .5), maxImageY);
					}
				} else {
					g2d.fillRect(imageRegion.getX(), imageRegion.getY(), imageRegion.getWidth(), imageRegion.getHeight());
				}
			}
			if (spaceYpx > 0 && spaceYpx >= downsample) {
				if (spaceYpx > downsample) {
					for (double y = startYpx; y < server.getHeight(); y += spaceYpx) {
						// Check if we are within range
						if (y < minImageY || y > maxImageY)
							continue;
						g2d.drawLine(minImageX, (int)(y + .5), maxImageX, (int)(y + .5));
					}				
				} else {
					g2d.fillRect(imageRegion.getX(), imageRegion.getY(), imageRegion.getWidth(), imageRegion.getHeight());
				}
			}
			
					
			g2d.dispose();
	
		}


}<|MERGE_RESOLUTION|>--- conflicted
+++ resolved
@@ -73,24 +73,11 @@
 		
 		// Draw grid lines
 		g2d.setStroke(new BasicStroke((float)(downsampleFactor*1.5)));
-<<<<<<< HEAD
-		drawGrid(getOverlayOptions().getGridLines(), g2d, getServer(), downsampleFactor, imageRegion, getPreferredOverlayColor());
-=======
 		drawGrid(getOverlayOptions().getGridLines(), g2d, imageData.getServer(), downsampleFactor, imageRegion, getPreferredOverlayColor());
->>>>>>> a0375632
 		
 		g2d.dispose();
 	}
 
-<<<<<<< HEAD
-
-	@Override
-	public boolean supportsImageDataChange() {
-		return true;
-	}
-
-=======
->>>>>>> a0375632
 	private static void drawGrid(final GridLines gridLines, final Graphics g, final ImageServer<?> server, final double downsample, final ImageRegion imageRegion, final Color color) {
 			// Get the image server, and check if we know the pixel size in microns
 			if (server == null || (gridLines.useMicrons() && !server.getPixelCalibration().hasPixelSizeMicrons()))
