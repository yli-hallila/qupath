/*-
 * #%L
 * This file is part of QuPath.
 * %%
 * Copyright (C) 2014 - 2016 The Queen's University of Belfast, Northern Ireland
 * Contact: IP Management (ipmanagement@qub.ac.uk)
 * Copyright (C) 2018 - 2020 QuPath developers, The University of Edinburgh
 * %%
 * QuPath is free software: you can redistribute it and/or modify
 * it under the terms of the GNU General Public License as
 * published by the Free Software Foundation, either version 3 of the
 * License, or (at your option) any later version.
 * 
 * QuPath is distributed in the hope that it will be useful,
 * but WITHOUT ANY WARRANTY; without even the implied warranty of
 * MERCHANTABILITY or FITNESS FOR A PARTICULAR PURPOSE.  See the
 * GNU General Public License for more details.
 * 
 * You should have received a copy of the GNU General Public License 
 * along with QuPath.  If not, see <https://www.gnu.org/licenses/>.
 * #L%
 */

package qupath.lib.gui.viewer.overlays;

import java.awt.Graphics2D;
import java.awt.geom.AffineTransform;
import java.awt.image.BufferedImage;
import qupath.lib.images.ImageData;
import qupath.lib.regions.ImageRegion;


/**
 * Interface defining an overlay to paint on top of a viewer.
 * 
 * @author Pete Bankhead
 *
 */
public interface PathOverlay {
	
	/**
	 * Paint the overlay to a graphics object.  The graphics object will have a transform applied to it, so the painting should
	 * make use of coordinates in the original image space.
	 * 
	 * @param g2d Graphics2D object to which drawing should be performed. This should have any transform already applied to it.
	 * @param imageRegion The maximum image region that should be shown.
	 * @param downsampleFactor The downsample factor at which the overlay will be viewed.  There is no need for rescaling according to
	 * 							this value since it has already been applied to the {@link Graphics2D} as part of its {@link AffineTransform}, however
	 * 							it may optionally be needed within the method e.g. to correct line thicknesses.
	 * @param imageData the {@link ImageData} associated with this overlay. If the overlay is being displayed on a viewer, this is the {@link ImageData} open 
	 * 					within the viewer. Not all overlays require this, and it may be null.
	 * @param paintCompletely If true, the method is permitted to return without completely painting everything, for performance reasons.
	 */
<<<<<<< HEAD
	public void paintOverlay(Graphics2D g2d, ImageRegion imageRegion, double downsampleFactor, ImageObserver observer, boolean paintCompletely);

	/**
	 * Check overlay visibility status.  If isVisible() returns {@code false},
	 * then calls to paintOverlay() will not do anything.
	 * @return
	 */
	public boolean isVisible();

	/**
	 * Set whether or not the overlay should paint itself when requested.  If setVisible(false) is called,
	 * then calls to paintOverlay() will not do anything.
	 * @param visible
	 */
	public void setVisible(boolean visible);
	
	/**
	 * Tests both isVisible() and whether opacity &lt;= 0, i.e. will return {@code true} if this overlay could not cause
	 * any change in appearance.
	 * @return
	 */
	public boolean isInvisible();

	/**
	 * Set a preferred overlay color, which the overlay may or may not make use of.
	 * The aim is to provide a means to suggest drawing with a light color on a dark image, 
	 * or a dark color on a light image.
	 * 
	 * @param color
	 */
	public void setPreferredOverlayColor(Color color);

	/**
	 * @see #setPreferredOverlayColor
	 */
	public Color getPreferredOverlayColor();
=======
	public void paintOverlay(Graphics2D g2d, ImageRegion imageRegion, double downsampleFactor, ImageData<BufferedImage> imageData, boolean paintCompletely);

>>>>>>> a0375632

}<|MERGE_RESOLUTION|>--- conflicted
+++ resolved
@@ -51,46 +51,7 @@
 	 * 					within the viewer. Not all overlays require this, and it may be null.
 	 * @param paintCompletely If true, the method is permitted to return without completely painting everything, for performance reasons.
 	 */
-<<<<<<< HEAD
-	public void paintOverlay(Graphics2D g2d, ImageRegion imageRegion, double downsampleFactor, ImageObserver observer, boolean paintCompletely);
-
-	/**
-	 * Check overlay visibility status.  If isVisible() returns {@code false},
-	 * then calls to paintOverlay() will not do anything.
-	 * @return
-	 */
-	public boolean isVisible();
-
-	/**
-	 * Set whether or not the overlay should paint itself when requested.  If setVisible(false) is called,
-	 * then calls to paintOverlay() will not do anything.
-	 * @param visible
-	 */
-	public void setVisible(boolean visible);
-	
-	/**
-	 * Tests both isVisible() and whether opacity &lt;= 0, i.e. will return {@code true} if this overlay could not cause
-	 * any change in appearance.
-	 * @return
-	 */
-	public boolean isInvisible();
-
-	/**
-	 * Set a preferred overlay color, which the overlay may or may not make use of.
-	 * The aim is to provide a means to suggest drawing with a light color on a dark image, 
-	 * or a dark color on a light image.
-	 * 
-	 * @param color
-	 */
-	public void setPreferredOverlayColor(Color color);
-
-	/**
-	 * @see #setPreferredOverlayColor
-	 */
-	public Color getPreferredOverlayColor();
-=======
 	public void paintOverlay(Graphics2D g2d, ImageRegion imageRegion, double downsampleFactor, ImageData<BufferedImage> imageData, boolean paintCompletely);
 
->>>>>>> a0375632
 
 }