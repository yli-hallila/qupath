--- conflicted
+++ resolved
@@ -23,44 +23,23 @@
 
 package qupath.lib.gui.viewer.tools;
 
-<<<<<<< HEAD
-import java.awt.Shape;
-=======
->>>>>>> a0375632
 import java.awt.geom.Point2D;
 import java.util.Collections;
 import java.util.List;
 import java.util.Set;
 
 import org.locationtech.jts.geom.Coordinate;
-<<<<<<< HEAD
-import org.locationtech.jts.geom.CoordinateSequence;
-import org.locationtech.jts.geom.CoordinateSequenceFilter;
-import org.locationtech.jts.geom.Geometry;
-import org.locationtech.jts.geom.GeometryFactory;
-import org.locationtech.jts.geom.PrecisionModel;
-=======
 import org.locationtech.jts.geom.Geometry;
 import org.locationtech.jts.geom.GeometryCollection;
 import org.locationtech.jts.geom.GeometryFactory;
->>>>>>> a0375632
 import org.locationtech.jts.simplify.VWSimplifier;
 import org.locationtech.jts.util.GeometricShapeFactory;
 import org.slf4j.Logger;
 import org.slf4j.LoggerFactory;
 
 import javafx.scene.Cursor;
-<<<<<<< HEAD
-import javafx.scene.SnapshotParameters;
-import javafx.scene.input.MouseEvent;
-import javafx.scene.paint.Color;
-import qupath.lib.gui.prefs.PathPrefs;
-import qupath.lib.gui.viewer.ModeWrapper;
-import qupath.lib.gui.viewer.QuPathViewer;
-=======
 import javafx.scene.input.MouseEvent;
 import qupath.lib.gui.prefs.PathPrefs;
->>>>>>> a0375632
 import qupath.lib.gui.viewer.tools.QuPathPenManager.PenInputManager;
 import qupath.lib.objects.PathAnnotationObject;
 import qupath.lib.objects.PathObject;
@@ -86,7 +65,6 @@
 public class BrushTool extends AbstractPathROITool {
 	
 	private static Logger logger = LoggerFactory.getLogger(BrushTool.class);
-<<<<<<< HEAD
 	
 	/**
 	 * A collection of classes that should be ignored when
@@ -98,44 +76,12 @@
 	double lastRequestedCursorDiameter = Double.NaN;
 	Cursor requestedCursor;
 	
-	Point2D lastPoint;
-	
-//	/**
-//	 * Cache the last 50 cursors we saw
-//	 */
-//	private static Map<String, Cursor> cursorCache = new LinkedHashMap<String, Cursor>() {
-//		private static final long serialVersionUID = 1L;
-//		@Override
-//		protected boolean removeEldestEntry(Map.Entry<String, Cursor> eldest) {
-//	        return size() > 50;
-//	    }
-//	};
-	
-	private SnapshotParameters snapshotParameters = new SnapshotParameters();
-	
-	public BrushTool(ModeWrapper modes) {
-		super(modes);
-		snapshotParameters.setFill(Color.TRANSPARENT);
-	}
-=======
-	
-	/**
-	 * A collection of classes that should be ignored when
-	 */
-	static Set<PathClass> reservedPathClasses = Collections.singleton(
-			PathClassFactory.getPathClass(StandardPathClasses.REGION)
-			);
-	
-	double lastRequestedCursorDiameter = Double.NaN;
-	Cursor requestedCursor;
-	
 	/**
 	 * The object currently being edited by the Brush.
 	 * This is set when the mouse is pressed, to avoid relying on QuPathViewer.getSelectedObject() 
 	 * (in case something has sneakily changed this).
 	 */
 	private PathObject currentObject;
->>>>>>> a0375632
 	
 	Point2D lastPoint;
 	
@@ -181,11 +127,7 @@
 //		e.setFill(null);
 //		e.setStroke(color);
 //		Image image = e.snapshot(snapshotParameters, null);
-<<<<<<< HEAD
-//		requestedCursor = new ImageCursor(image, diameter/2, diameter/2);
-=======
 //		requestedCursor = new ImageCursor(image, image.getWidth()/2, image.getHeight()/2);
->>>>>>> a0375632
 //		
 //		this.registerTool(viewer);
 //
@@ -241,30 +183,18 @@
 		
 //		boolean createNew = currentObject == null || !(currentObject instanceof PathAnnotationObject) || (currentObject.hasChildren()) || (PathPrefs.getBrushCreateNewObjects() && !ROIHelpers.areaContains(currentObject.getROI(), p.getX(), p.getY()) && !isSubtractMode(e));
 		boolean createNew = currentObject == null || 
-<<<<<<< HEAD
-				PathPrefs.isSelectionMode() || 
-=======
 				PathPrefs.selectionModeProperty().get() || 
->>>>>>> a0375632
 				!(currentObject instanceof PathAnnotationObject) || 
 				(!currentObject.isEditable()) || 
 				currentObject.getROI().getZ() != viewer.getZPosition() || 
 				currentObject.getROI().getT() != viewer.getTPosition() ||
-<<<<<<< HEAD
-				(!e.isShiftDown() && PathPrefs.getBrushCreateNewObjects() && !RoiTools.areaContains(currentObject.getROI(), p.getX(), p.getY()) && !isSubtractMode(e));
-=======
 				(!e.isShiftDown() && PathPrefs.brushCreateNewObjectsProperty().get() && !RoiTools.areaContains(currentObject.getROI(), p.getX(), p.getY()) && !isSubtractMode(e));
->>>>>>> a0375632
 		if (isSubtractMode(e))
 			createNew = false;
 		
 		// See if, rather than creating something, we can instead reactivate a current object
 		boolean multipleClicks = e.getClickCount() > 1;
-<<<<<<< HEAD
-		if (!PathPrefs.isSelectionMode() && (multipleClicks || (createNew && !e.isShiftDown()))) {
-=======
 		if (!PathPrefs.selectionModeProperty().get() && (multipleClicks || (createNew && !e.isShiftDown()))) {
->>>>>>> a0375632
 			// See if, rather than creating something, we can instead reactivate a current object
 			if (multipleClicks) {
 				PathObject objectSelectable = getSelectableObject(p.getX(), p.getY(), e.getClickCount() - 1);
@@ -276,11 +206,7 @@
 					viewer.setSelectedObject(null);
 					currentObject = null;
 				}
-<<<<<<< HEAD
-			} else if (!PathPrefs.isSelectionMode()) {
-=======
 			} else if (!PathPrefs.selectionModeProperty().get()) {
->>>>>>> a0375632
 					List<PathObject> listSelectable = getSelectableObjectList(p.getX(), p.getY());
 					PathObject objectSelectable = null;
 					for (int i = listSelectable.size()-1; i >= 0; i--) {
@@ -306,21 +232,6 @@
 			return;
 						
 		// Get the parent, in case we need to constrain the shape
-<<<<<<< HEAD
-		PathObject parent = null;
-		if (currentObject != null) {
-			parent = currentObject.getParent();
-		}
-		var currentObject2 = currentObject;
-		if (parent == null || parent.isDetection()) {
-			parent = getSelectableObjectList(p.getX(), p.getY())
-					.stream()
-					.filter(o -> !o.isDetection() && o != currentObject2)
-					.findFirst()
-					.orElseGet(() -> null);
-		}
-		setCurrentParent(hierarchy, parent, currentObject);
-=======
 //		PathObject parent = null;
 //		if (currentObject != null) {
 //			parent = currentObject.getParent();
@@ -336,7 +247,6 @@
 //		setConstrainedAreaParent(hierarchy, parent, currentObject);
 		setConstrainedAreaParent(hierarchy, xx, yy, Collections.singleton(currentObject));
 
->>>>>>> a0375632
 		
 		// Need to remove the object from the hierarchy while editing it
 		if (!createNew && currentObject != null) {
@@ -346,14 +256,6 @@
 		ROI shapeROI = createNew ? null : currentObject.getROI();
 		if (createNew) {
 			creatingTiledROI = false; // Reset this
-<<<<<<< HEAD
-			createNewAnnotation(e, p.getX(), p.getY());
-			viewer.getROIEditor().setROI(null);
-		} else {
-			viewer.setSelectedObject(getUpdatedObject(e, shapeROI, currentObject, -1));
-			viewer.getROIEditor().setROI(null); // Avoids handles appearing?
-		}
-=======
 			this.currentObject = createNewAnnotation(e, p.getX(), p.getY());
 			viewer.getROIEditor().setROI(null);
 		} else {
@@ -362,7 +264,6 @@
 			viewer.getROIEditor().setROI(null); // Avoids handles appearing?
 		}		
 		lastPoint = p;
->>>>>>> a0375632
 	}
 	
 	
@@ -379,11 +280,6 @@
         }
 		
 		// Can only modify annotations
-<<<<<<< HEAD
-		PathObject pathObject = viewer.getSelectedObject();
-		if (pathObject == null || !pathObject.isAnnotation() || !pathObject.isEditable())
-			return;
-=======
 		var viewer = getViewer();
 		PathObject pathObject = viewer.getSelectedObject();
 		if (pathObject == null || !pathObject.isAnnotation() || !pathObject.isEditable())
@@ -392,7 +288,6 @@
 			logger.warn("Selected object has changed from {} to {}", currentObject, pathObject);
 			return;
 		}
->>>>>>> a0375632
 
 		ROI currentROI = pathObject.getROI();
 		if (!(currentROI instanceof ROI))
@@ -401,19 +296,12 @@
 		ROI shapeROI = currentROI;
 		
 		PathObject pathObjectUpdated = getUpdatedObject(e, shapeROI, pathObject, -1);
-<<<<<<< HEAD
-		if (pathObject != pathObjectUpdated)
-			viewer.setSelectedObject(pathObjectUpdated, PathPrefs.isSelectionMode());
-		else
-			viewer.repaint();
-=======
 
 		if (pathObject != pathObjectUpdated) {
 			viewer.setSelectedObject(pathObjectUpdated, PathPrefs.selectionModeProperty().get());
 		} else {
 			viewer.repaint();
 		}
->>>>>>> a0375632
 	}
 	
 	
@@ -428,23 +316,13 @@
 	private PathObject getUpdatedObject(MouseEvent e, ROI shapeROI, PathObject currentObject, double flatness) {
 		Point2D p = mouseLocationToImage(e, true, requestPixelSnapping());
 		
-<<<<<<< HEAD
-=======
 		var viewer = getViewer();
->>>>>>> a0375632
 		ImagePlane plane = shapeROI == null ? ImagePlane.getPlane(viewer.getZPosition(), viewer.getTPosition()) : shapeROI.getImagePlane();
 		Geometry shapeNew;
 		boolean subtractMode = isSubtractMode(e);
 		Geometry shapeCurrent = shapeROI == null ? null : shapeROI.getGeometry();
 		
 		Geometry shapeDrawn = createShape(e, p.getX(), p.getY(),
-<<<<<<< HEAD
-				PathPrefs.getUseTileBrush() && !e.isShiftDown(),
-				subtractMode ? null : shapeCurrent);
-		if (shapeDrawn == null)
-			return currentObject;
-		
-=======
 				PathPrefs.useTileBrushProperty().get() && !e.isShiftDown(),
 				subtractMode ? null : shapeCurrent);
 		
@@ -455,7 +333,6 @@
 		if (requestPixelSnapping())
 			shapeDrawn = GeometryTools.roundCoordinates(shapeDrawn);
 		
->>>>>>> a0375632
 		lastPoint = p;
 		try {
 			if (shapeROI != null) {
@@ -470,41 +347,6 @@
 				if (subtractMode) {
 					// If subtracting... then just subtract
 					shapeNew = shapeROI.getGeometry().difference(shapeDrawn);
-<<<<<<< HEAD
-	//				shapeNew = RoiTools.combineROIs(shapeROI,
-	//						ROIs.createAreaROI(shapeDrawn, ImagePlane.getPlaneWithChannel(shapeROI.getC(), shapeROI.getZ(), shapeROI.getT())), RoiTools.CombineOp.SUBTRACT, flatness);
-				} else if (avoidOtherAnnotations) {
-					shapeNew = shapeCurrent.union(shapeDrawn);
-					var currentArea = getCurrentParentArea();
-					if (currentArea != null)
-						shapeNew = shapeNew.intersection(getCurrentParentArea());
-					
-					var currentParentAnnotationsArea = getCurrentParentAnnotationsArea(currentObject);
-					if (currentParentAnnotationsArea != null)
-						shapeNew = shapeNew.difference(currentParentAnnotationsArea);
-				} else {
-					// Just add, regardless of whether there are other annotations below or not
-					var temp = shapeROI.getGeometry();
-					shapeNew = temp.union(shapeDrawn);
-				}
-				
-	//			// Convert complete polygons to areas
-	//			if (shapeNew instanceof PolygonROI && ((PolygonROI)shapeNew).nVertices() > 50) {
-	//				shapeNew = ROIs.createAreaROI(RoiTools.getShape(shapeNew), ImagePlane.getPlane(shapeNew));
-	//			}
-			} else {
-				shapeNew = shapeDrawn;
-			}
-			
-			if (requestPixelSnapping())
-				shapeNew = roundAndConstrain(shapeNew, 0, 0, viewer.getServerWidth(), viewer.getServerHeight());
-			else {
-				var bounds = GeometryTools.regionToGeometry(viewer.getServerBounds());
-				shapeNew = shapeNew.intersection(bounds);
-			}
-	//		GeometrySnapper.snapToSelf(shapeNew, 1.0, true);
-			
-=======
 				} else if (avoidOtherAnnotations) {
 					shapeNew = shapeCurrent.union(shapeDrawn);
 					shapeNew = refineGeometryByParent(shapeNew);
@@ -538,7 +380,6 @@
 				shapeNew = GeometryTools.ensurePolygonal(shapeNew);
 			}
 					
->>>>>>> a0375632
 			ROI roiNew = GeometryTools.geometryToROI(shapeNew, plane);
 			
 			if (currentObject instanceof PathAnnotationObject) {
@@ -547,11 +388,7 @@
 			}
 			
 //			shapeNew = new PathAreaROI(new Area(shapeNew.getShape()));
-<<<<<<< HEAD
-			PathObject pathObjectNew = PathObjects.createAnnotationObject(roiNew, PathPrefs.getAutoSetAnnotationClass());
-=======
 			PathObject pathObjectNew = PathObjects.createAnnotationObject(roiNew, PathPrefs.autoSetAnnotationClassProperty().get());
->>>>>>> a0375632
 			if (currentObject != null) {
 				pathObjectNew.setName(currentObject.getName());
 				pathObjectNew.setColorRGB(currentObject.getColorRGB());
@@ -575,37 +412,17 @@
 		if (e.isConsumed())
 			return;
 
-<<<<<<< HEAD
-		PathObject currentObject = viewer.getSelectedObject();
-		if (currentObject == null)
-			return;
-		
-		lastPoint = null;
-		commitObjectToHierarchy(e, currentObject);
-=======
 		if (currentObject != null)
 			commitObjectToHierarchy(e, currentObject);
 		
 		lastPoint = null;
 		this.currentObject = null;
->>>>>>> a0375632
 	}
 	
 	
 	protected double getBrushDiameter() {
 		PenInputManager manager = QuPathPenManager.getPenManager();
 		double scale = manager.getPressure();
-<<<<<<< HEAD
-		if (PathPrefs.getBrushScaleByMag())
-			return PathPrefs.getBrushDiameter() * viewer.getDownsampleFactor() * scale;
-		else
-			return PathPrefs.getBrushDiameter() * scale;
-	}
-	
-	
-	/**
-	 * Create a new Shape using the specified tool, assuming a user click/drag at the provided x &amp; y coordinates.
-=======
 		var viewer = getViewer();
 		double brushDiameter = PathPrefs.brushDiameterProperty().get() * scale;
 		if (PathPrefs.brushScaleByMagProperty().get())
@@ -618,7 +435,6 @@
 	/**
 	 * Create a new Geometry using the specified tool, assuming a user click/drag at the provided x &amp; y coordinates.
 	 * @param e 
->>>>>>> a0375632
 	 * 
 	 * @param x
 	 * @param y
@@ -664,95 +480,26 @@
 					new Coordinate(x, y)}).buffer(diameter/2.0);
 		}
 		
-<<<<<<< HEAD
-//		// Flattening now helps improve performance - especially when drawing at a low magnification
-//		Path2D path = new Path2D.Float();
-//		path.append(shape.getPathIterator(null, viewer.getDownsampleFactor()/2.0), true);
-//		shape = path;
-		
-=======
->>>>>>> a0375632
 		return geometry;
 	}
 	
 	private boolean creatingTiledROI = false;
 	
 	protected GeometryFactory getGeometryFactory() {
-<<<<<<< HEAD
-		return factory;
-	}
-
-	/**
-	 * Round coordinates in a Geometry to integer values, and constrain to the specified bounding box.
-	 * @param geometry
-	 */
-	protected Geometry roundAndConstrain(Geometry geometry, double minX, double minY, double maxX, double maxY) {
-		roundingFilter.setBounds(minX, minY, maxX, maxY);
-		geometry.apply(roundingFilter);
-		return VWSimplifier.simplify(geometry, 0.5);
-	}
-	
-	private GeometryFactory factory = new GeometryFactory(new PrecisionModel(100.0)); // TODO: MAKE THIS VARIABLE OUTSIDE
-	
-	private RoundAndConstrainFilter roundingFilter = new RoundAndConstrainFilter();
-			
-	static class RoundAndConstrainFilter implements CoordinateSequenceFilter {
-		
-		private double minX = 0;
-		private double minY = 0;
-		private double maxX = Double.POSITIVE_INFINITY;
-		private double maxY = Double.POSITIVE_INFINITY;
-		
-		void setBounds(double minX, double minY, double maxX, double maxY) {
-			this.minX = minX;
-			this.minY = minY;
-			this.maxX = maxX;
-			this.maxY = maxY;
-		}
-		
-		@Override
-		public boolean isGeometryChanged() {
-			return true;
-		}
-		
-		@Override
-		public boolean isDone() {
-			return false;
-		}
-		
-		@Override
-		public void filter(CoordinateSequence seq, int i) {
-			seq.setOrdinate(i, Coordinate.X,
-					Math.min(maxX, Math.max(minX, Math.round(seq.getOrdinate(i, Coordinate.X)))));
-			
-			seq.setOrdinate(i, Coordinate.Y,
-					Math.min(maxY, Math.max(minY, Math.round(seq.getOrdinate(i, Coordinate.Y)))));
-		}
-		
-	};
-=======
 		var factory = GeometryTools.getDefaultFactory();
 		return factory;
 	}
->>>>>>> a0375632
 
 	@Override
 	protected ROI createNewROI(MouseEvent e, double x, double y, ImagePlane plane) {
 		creatingTiledROI = false;
 		lastPoint = null;
-<<<<<<< HEAD
-		Geometry geom = createShape(e, x, y, PathPrefs.getUseTileBrush(), null);
-		if (geom == null || geom.isEmpty())
-			return ROIs.createEmptyROI();
-		roundAndConstrain(geom, 0, 0, viewer.getServerWidth(), viewer.getServerHeight());
-=======
 		Geometry geom = createShape(e, x, y, PathPrefs.useTileBrushProperty().get(), null);
 		if (geom == null || geom.isEmpty())
 			return ROIs.createEmptyROI();
 		var viewer = getViewer();
 		geom = GeometryTools.roundCoordinates(geom);
 		geom = GeometryTools.constrainToBounds(geom, 0, 0, viewer.getServerWidth(), viewer.getServerHeight());
->>>>>>> a0375632
 		return GeometryTools.geometryToROI(geom, plane);
 	}
 	
