--- conflicted
+++ resolved
@@ -24,13 +24,9 @@
 package qupath.lib.gui.viewer.overlays;
 
 import java.awt.AlphaComposite;
-<<<<<<< HEAD
-import java.awt.Composite;
-=======
 import java.awt.Color;
 import java.awt.Composite;
 import java.awt.Font;
->>>>>>> a0375632
 import java.awt.Graphics2D;
 import java.awt.Rectangle;
 import java.awt.RenderingHints;
@@ -38,19 +34,12 @@
 import java.awt.geom.AffineTransform;
 import java.awt.geom.Rectangle2D;
 import java.awt.image.BufferedImage;
-<<<<<<< HEAD
-import java.awt.image.ImageObserver;
-=======
->>>>>>> a0375632
 import java.util.ArrayList;
 import java.util.Collection;
 import java.util.Collections;
 import java.util.Comparator;
 import java.util.List;
-<<<<<<< HEAD
-=======
 import java.util.Objects;
->>>>>>> a0375632
 import java.util.Set;
 import java.util.TreeSet;
 
@@ -59,20 +48,13 @@
 
 import qupath.lib.awt.common.AwtTools;
 import qupath.lib.color.ColorToolsAwt;
-<<<<<<< HEAD
-=======
 import qupath.lib.common.GeneralTools;
->>>>>>> a0375632
 import qupath.lib.gui.images.servers.PathHierarchyImageServer;
 import qupath.lib.gui.images.stores.DefaultImageRegionStore;
 import qupath.lib.gui.prefs.PathPrefs;
 import qupath.lib.gui.viewer.OverlayOptions;
 import qupath.lib.gui.viewer.PathHierarchyPaintingHelper;
 import qupath.lib.images.ImageData;
-<<<<<<< HEAD
-import qupath.lib.images.servers.ImageServer;
-=======
->>>>>>> a0375632
 import qupath.lib.objects.DefaultPathObjectComparator;
 import qupath.lib.objects.DefaultPathObjectConnectionGroup;
 import qupath.lib.objects.PathAnnotationObject;
@@ -137,16 +119,6 @@
 	
 
 	@Override
-<<<<<<< HEAD
-	public void paintOverlay(final Graphics2D g2d, final ImageRegion imageRegion, final double downsampleFactor, final ImageObserver observer, final boolean paintCompletely) {
-		
-		// Get the selection model, which can influence colours (TODO: this might not be the best way to do it!)
-		PathObjectHierarchy hierarchy = getHierarchy();
-		if (hierarchy == null)
-			return;
-		
-		if (isInvisible() && hierarchy.getSelectionModel().noSelection())
-=======
 	public void paintOverlay(final Graphics2D g2d, final ImageRegion imageRegion, final double downsampleFactor, final ImageData<BufferedImage> imageData, final boolean paintCompletely) {
 		
 		if (this.imageData != imageData) {
@@ -157,7 +129,6 @@
 		// Get the selection model, which can influence colours (TODO: this might not be the best way to do it!)
 		PathObjectHierarchy hierarchy = imageData == null ? null : imageData.getHierarchy();
 		if (hierarchy == null)
->>>>>>> a0375632
 			return;
 		
 		if (!isVisible() && hierarchy.getSelectionModel().noSelection())
@@ -191,20 +162,6 @@
 		boundsDisplayed = boundsDisplayed.intersection(serverBounds);
 		if (boundsDisplayed.width <= 0 || boundsDisplayed.height <= 0)
 			return;
-<<<<<<< HEAD
-		ImageRegion region = AwtTools.getImageRegion(boundsDisplayed, z, t);
-		//		System.out.println("Displayed clip: " + clip);
-
-		// Paint detection objects
-		long startTime = System.currentTimeMillis();
-
-		// TODO: Cache detections on an overlay image for faster repainting e.g. when drawing ROIs
-		OverlayOptions overlayOptions = getOverlayOptions();
-		if (overlayOptions.getShowDetections() && !hierarchy.isEmpty()) {
-
-			// If we aren't downsampling by much, or we're upsampling, paint directly - making sure to paint the right number of times, and in the right order
-			if (smallImage || overlayServer == null || regionStore == null || downsampleFactor < 1.0) {
-=======
 
 		// Get the annotations & selected objects (which must be painted directly)
 		Collection<PathObject> selectedObjects = new ArrayList<>(hierarchy.getSelectionModel().getSelectedObjects());
@@ -222,7 +179,6 @@
 			// If we aren't downsampling by much, or we're upsampling, paint directly - making sure to paint the right number of times, and in the right order
 			if (overlayServer == null || regionStore == null || downsampleFactor < 1.0) {
 //			if (smallImage || overlayServer == null || regionStore == null || downsampleFactor < 1.0) {
->>>>>>> a0375632
 				Set<PathObject> pathObjectsToPaint = new TreeSet<>(comparator);
 				Collection<PathObject> pathObjects = hierarchy.getObjectsForRegion(PathDetectionObject.class, region, pathObjectsToPaint);
 				g2d.setRenderingHint(RenderingHints.KEY_ANTIALIASING, RenderingHints.VALUE_ANTIALIAS_OFF);
@@ -251,47 +207,10 @@
 		long endTime = System.currentTimeMillis();
 		if (endTime - startTime > 500)
 			logger.debug(String.format("Painting time: %.4f seconds", (endTime-startTime)/1000.));
-<<<<<<< HEAD
-		
-		// Paint the annotations
-		Collection<PathObject> pathObjects = hierarchy.getObjectsForRegion(PathAnnotationObject.class, region, null);
-
-		Collection<PathObject> selectedObjects = new ArrayList<>(hierarchy.getSelectionModel().getSelectedObjects());
-		selectedObjects.removeIf(p -> !p.hasROI() || (p.getROI().getZ() != z || p.getROI().getT() != t));
-		
-		pathObjects.removeAll(selectedObjects);
-
-		List<PathObject> pathObjectList = new ArrayList<>(pathObjects);
-		Collections.sort(pathObjectList, (p1, p2) -> {
-			return Integer.compare(p1.getLevel(), p2.getLevel());
-		});
-		
-		g2d.setRenderingHint(RenderingHints.KEY_ANTIALIASING, RenderingHints.VALUE_ANTIALIAS_ON);
-=======
-
->>>>>>> a0375632
+
 		// The setting below stops some weird 'jiggling' effects during zooming in/out, or poor rendering of shape ROIs
 		g2d.setRenderingHint(RenderingHints.KEY_ANTIALIASING, RenderingHints.VALUE_ANTIALIAS_ON);
 		g2d.setRenderingHint(RenderingHints.KEY_STROKE_CONTROL, RenderingHints.VALUE_STROKE_PURE);
-<<<<<<< HEAD
-		// Ensure that selected objects are painted last, to make sure they aren't obscured
-		List<PathObject> selected = new ArrayList<>(hierarchy.getSelectionModel().getSelectedObjects());
-		if (!selected.isEmpty()) {
-			PathHierarchyPaintingHelper.paintSpecifiedObjects(g2d, boundsDisplayed, pathObjectList, overlayOptions, null, downsampleFactor);
-			Composite previousComposite = g2d.getComposite();
-			float opacity = overlayOptions.getOpacity();
-			if (opacity < 1) {
-				g2d.setComposite(AlphaComposite.getInstance(AlphaComposite.SRC_OVER));
-				PathHierarchyPaintingHelper.paintSpecifiedObjects(g2d, boundsDisplayed, selected, overlayOptions, hierarchy.getSelectionModel(), downsampleFactor);
-				g2d.setComposite(previousComposite);
-			} else {
-				PathHierarchyPaintingHelper.paintSpecifiedObjects(g2d, boundsDisplayed, selected, overlayOptions, hierarchy.getSelectionModel(), downsampleFactor);				
-			}			
-		} else
-			PathHierarchyPaintingHelper.paintSpecifiedObjects(g2d, boundsDisplayed, pathObjectList, overlayOptions, null, downsampleFactor);
-	}
-=======
->>>>>>> a0375632
 
 		// Prepare to handle labels, if we need to
 		Collection<PathObject> objectsWithNames = new ArrayList<>();
