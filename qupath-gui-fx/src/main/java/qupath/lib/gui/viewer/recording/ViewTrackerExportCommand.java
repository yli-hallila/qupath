--- conflicted
+++ resolved
@@ -41,12 +41,7 @@
 import javafx.stage.Stage;
 import javafx.util.Callback;
 import qupath.lib.gui.QuPathGUI;
-<<<<<<< HEAD
-import qupath.lib.gui.commands.interfaces.PathCommand;
-import qupath.lib.gui.helpers.PaneToolsFX;
-=======
 import qupath.lib.gui.tools.PaneTools;
->>>>>>> a0375632
 import qupath.lib.gui.viewer.QuPathViewer;
 
 /**
@@ -120,11 +115,7 @@
 			    clipboard.setContent(content);
 			});
 
-<<<<<<< HEAD
-			GridPane panelButtons = PaneToolsFX.createColumnGridControls(
-=======
 			GridPane panelButtons = PaneTools.createColumnGridControls(
->>>>>>> a0375632
 					btnImport,
 					btnExport,
 					btnCopy
