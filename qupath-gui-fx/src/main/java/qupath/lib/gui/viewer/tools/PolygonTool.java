/*-
 * #%L
 * This file is part of QuPath.
 * %%
 * Copyright (C) 2014 - 2016 The Queen's University of Belfast, Northern Ireland
 * Contact: IP Management (ipmanagement@qub.ac.uk)
 * Copyright (C) 2018 - 2020 QuPath developers, The University of Edinburgh
 * %%
 * QuPath is free software: you can redistribute it and/or modify
 * it under the terms of the GNU General Public License as
 * published by the Free Software Foundation, either version 3 of the
 * License, or (at your option) any later version.
 * 
 * QuPath is distributed in the hope that it will be useful,
 * but WITHOUT ANY WARRANTY; without even the implied warranty of
 * MERCHANTABILITY or FITNESS FOR A PARTICULAR PURPOSE.  See the
 * GNU General Public License for more details.
 * 
 * You should have received a copy of the GNU General Public License 
 * along with QuPath.  If not, see <https://www.gnu.org/licenses/>.
 * #L%
 */

package qupath.lib.gui.viewer.tools;

import javafx.scene.input.MouseEvent;
<<<<<<< HEAD
import qupath.lib.gui.viewer.ModeWrapper;
=======
>>>>>>> a0375632
import qupath.lib.regions.ImagePlane;
import qupath.lib.roi.ROIs;
import qupath.lib.roi.interfaces.ROI;

/**
 * PathTool for drawing polygons.
 * 
 * @author Pete Bankhead
 *
 */
public class PolygonTool extends AbstractPolyROITool {
	
<<<<<<< HEAD
	public PolygonTool(ModeWrapper modes) {
		super(modes);
	}
	
=======
>>>>>>> a0375632
	@Override
	protected ROI createNewROI(MouseEvent e, double x, double y, ImagePlane plane) {
		return ROIs.createPolygonROI(x, y, plane);
	}
	
}<|MERGE_RESOLUTION|>--- conflicted
+++ resolved
@@ -24,10 +24,6 @@
 package qupath.lib.gui.viewer.tools;
 
 import javafx.scene.input.MouseEvent;
-<<<<<<< HEAD
-import qupath.lib.gui.viewer.ModeWrapper;
-=======
->>>>>>> a0375632
 import qupath.lib.regions.ImagePlane;
 import qupath.lib.roi.ROIs;
 import qupath.lib.roi.interfaces.ROI;
@@ -40,13 +36,6 @@
  */
 public class PolygonTool extends AbstractPolyROITool {
 	
-<<<<<<< HEAD
-	public PolygonTool(ModeWrapper modes) {
-		super(modes);
-	}
-	
-=======
->>>>>>> a0375632
 	@Override
 	protected ROI createNewROI(MouseEvent e, double x, double y, ImagePlane plane) {
 		return ROIs.createPolygonROI(x, y, plane);
