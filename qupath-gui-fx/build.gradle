ext.moduleName = 'qupath.gui.fx'

description = 'qupath-gui-fx'

configurations {
<<<<<<< HEAD
  implementation.extendsFrom javafx
  implementation.extendsFrom gson
  implementation.extendsFrom guava
  implementation.extendsFrom controlsfx
  implementation.extendsFrom jfxtras
  implementation.extendsFrom commonsmath
  implementation.extendsFrom jts
}

dependencies {
  compile project(':qupath-core')
  compile project(':qupath-core-processing')
=======
  api.extendsFrom javafx
  api.extendsFrom controlsfx
  implementation.extendsFrom guava
  implementation.extendsFrom jfxtras
  implementation.extendsFrom commonstext
  implementation.extendsFrom commonsmath
>>>>>>> a0375632
}<|MERGE_RESOLUTION|>--- conflicted
+++ resolved
@@ -3,25 +3,10 @@
 description = 'qupath-gui-fx'
 
 configurations {
-<<<<<<< HEAD
-  implementation.extendsFrom javafx
-  implementation.extendsFrom gson
-  implementation.extendsFrom guava
-  implementation.extendsFrom controlsfx
-  implementation.extendsFrom jfxtras
-  implementation.extendsFrom commonsmath
-  implementation.extendsFrom jts
-}
-
-dependencies {
-  compile project(':qupath-core')
-  compile project(':qupath-core-processing')
-=======
   api.extendsFrom javafx
   api.extendsFrom controlsfx
   implementation.extendsFrom guava
   implementation.extendsFrom jfxtras
   implementation.extendsFrom commonstext
   implementation.extendsFrom commonsmath
->>>>>>> a0375632
 }